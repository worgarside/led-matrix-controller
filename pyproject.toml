[tool.poetry]
name = "led-matrix-controller"
version = "1.7.1"
description = "Updates an RGB LED matrix with payloads from an MQTT topic"
authors = ["Will Garside <worgarside@gmail.com>"]
license = "MIT"
readme = "README.md"

[tool.poetry.dependencies]
python = ">=3.11,<3.12"
pillow = "^11.0.0"
<<<<<<< HEAD
wg-utilities = { extras = ["exceptions"], version = "^5.17.0" }
=======
requests = "^2.32.3"
wg-utilities = { extras = ["exceptions"], version = "^5.17.1" }
>>>>>>> 968e5379
paho-mqtt = "^2.1.0"
numpy = "^2.0.1"
httpx = "^0.27.2"
typing-extensions = "^4.12.2"

[tool.poetry.group.dev.dependencies]
rgbmatrixemulator = "^0.11.6"

[tool.poetry.group.test.dependencies]
pytest-codspeed = "^2.2.1"
pytest-env = "^1.1.5"
pytest-cov = "^5.0.0"
pytest-xdist = "^3.6.1"

[tool.pytest.ini_options]
addopts = [
  "-ra",
  "--strict-markers",
  "--strict-config",
  "--cov-report=xml",
  "--cov=led_matrix_controller",
  "-n",
  "logical",
  "-vvv",
]
xfail_strict = true
log_cli_level = "warning"
pythonpath = ["led_matrix_controller"]
testpaths = ["tests"]
env = [
  "ARTWORK_DIR=./artwork",
  "MQTT_USERNAME=test",
  "MQTT_PASSWORD=test",
  "DEBUG_MODE=1",
]

[tool.coverage.report]
exclude_lines = [
  "pragma: no cover",
  "def __repr__",
  "def __ne__",
  "def __hash__",
  "def __str__",
  "@overload",
  "if TYPE_CHECKING",
  "pytest.fail",
]

[tool.coverage.run]
relative_files = true

[tool.mypy]
plugins = "numpy.typing.mypy_plugin"
always_true = "DEBUG_MODE"

exclude = ["_local_sandbox"]
mypy_path = "led_matrix_controller"
follow_imports = "normal"
disallow_any_generics = true
disallow_subclassing_any = true
disallow_untyped_calls = true
disallow_untyped_decorators = true
disallow_untyped_defs = true

warn_return_any = true
warn_unused_ignores = true
warn_unused_configs = true
warn_redundant_casts = true

no_implicit_optional = true
strict_optional = true

strict_equality = true
explicit_package_bases = true
show_error_codes = true
enable_error_code = [
  "arg-type",           # Checks for argument types in function calls.
  "assignment",         # Validates types of variable assignments.
  "return-value",       # Ensures that return values match the declared type.
  "call-overload",      # Validates correct use of method/function overloads.
  "operator",           # Checks operator usage against expected types.
  "index",              # Validates types used in indexing operations.
  "attr-defined",       # Checks if attributes exist in classes/objects.
  "no-untyped-call",    # Prevents calls to untyped functions in typed contexts.
  "unreachable",        # Warns about code that can never be executed.
  "truthy-bool",        # Ensures that boolean expressions are boolean in type.
  "union-attr",         # Checks for attribute access in unions safely.
  "dict-item",          # Checks for proper types used in dictionary items.
  "unused-awaitable",   # Warns if an awaitable is not awaited.
  "override",           # Ensures overridden methods match the signature in base class.
  "list-item",          # Checks type consistency of list items.
  "return",             # Ensures all code paths in a function return a value if needed.
  "type-var",           # Ensures type variables are used correctly.
  "valid-type",         # Validates types used in annotations are recognized.
  "func-returns-value", # Ensures functions declared with a return type actually return a value.
]

[tool.codespell]
ignore-words-list = "reenable"
skip = '*.json,*.csv,*.xml,*.txt,*.lock'

[tool.ruff]
fix = true
preview = true
line-length = 90
lint.select = ["ALL"]
lint.ignore = [
  "ANN401", # https://docs.astral.sh/ruff/rules/any-type/
  "D107",   # https://docs.astral.sh/ruff/rules/undocumented-public-init/
  "S314",   # https://docs.astral.sh/ruff/rules/suspicious-xml-element-tree-usage/
  "TRY003", # https://docs.astral.sh/ruff/rules/raise-vanilla-args/
  "ISC001", # https://docs.astral.sh/ruff/rules/single-line-implicit-string-concatenation/
  "TD002",  # https://docs.astral.sh/ruff/rules/missing-todo-author/
  "TD003",  # https://docs.astral.sh/ruff/rules/missing-todo-link/
  "EM",     # https://docs.astral.sh/ruff/rules/#flake8-errmsg-em
  "FIX002", # https://docs.astral.sh/ruff/rules/line-contains-todo/
  "ANN101", # https://docs.astral.sh/ruff/rules/missing-type-self/
  "CPY",    # https://docs.astral.sh/ruff/rules/#flake8-copyright-cpy
  "DOC201", # https://docs.astral.sh/ruff/rules/docstring-missing-returns/
  "DOC402", # https://docs.astral.sh/ruff/rules/docstring-missing-yields/
  "DOC501", # https://docs.astral.sh/ruff/rules/docstring-missing-exception/
]

[tool.ruff.lint.per-file-ignores]
"__init__.py" = ["D104"]
"tests/**/*.py" = [
  "D101",    # https://docs.astral.sh/ruff/rules/undocumented-public-class/
  "FBT001",  # https://docs.astral.sh/ruff/rules/boolean-type-hint-positional-argument/
  "FBT002",  # https://docs.astral.sh/ruff/rules/boolean-default-value-positional-argument/
  "PT011",   # https://docs.astral.sh/ruff/rules/pytest-raises-too-broad/
  "PLR0124", # https://docs.astral.sh/ruff/rules/comparison-with-itself/
  "PLR0133", # https://docs.astral.sh/ruff/rules/comparison-of-constant/
  "PLR2004", # https://docs.astral.sh/ruff/settings/#pylint-allow-magic-value-types
  "S101",    # https://docs.astral.sh/ruff/rules/assert/
  "S105",    # https://docs.astral.sh/ruff/rules/hardcoded-password-string/
  "S106",    # https://docs.astral.sh/ruff/rules/hardcoded-password-func-arg/
  "S113",    # https://docs.astral.sh/ruff/rules/request-without-timeout/
  "S311",    # https://docs.astral.sh/ruff/rules/suspicious-non-cryptographic-random-usage/
  "S324",    # https://docs.astral.sh/ruff/rules/hashlib-insecure-hash-function/
  "INP",     # https://docs.astral.sh/ruff/rules/#flake8-no-pep420-inp
  "SLF001",  # https://docs.astral.sh/ruff/rules/private-member-access/
]
"dev_tools/**/*.py" = ["D", "INP", "T201"]

[tool.ruff.lint.pycodestyle]
max-line-length = 115

[tool.ruff.lint.pydocstyle]
convention = "google"

[tool.ruff.lint.pylint]
max-args = 10
allow-dunder-method-names = ["__json__"]

[tool.ruff.lint.isort]
required-imports = ["from __future__ import annotations"]

[tool.ruff.format]
quote-style = "double"
indent-style = "space"
skip-magic-trailing-comma = false
line-ending = "auto"
docstring-code-format = true
docstring-code-line-length = "dynamic"

[tool.vulture]
min_confidence = 70
paths = ["tests", "led_matrix_controller"]
exclude = ["led_matrix_controller/utils/_rgbmatrix.py"]
sort_by_size = true

[tool.creosote]
paths = ["led_matrix_controller"]
deps-file = "pyproject.toml"
sections = ["tool.poetry.dependencies"]
exclude-deps = ["paho-mqtt", "pillow"]<|MERGE_RESOLUTION|>--- conflicted
+++ resolved
@@ -9,12 +9,7 @@
 [tool.poetry.dependencies]
 python = ">=3.11,<3.12"
 pillow = "^11.0.0"
-<<<<<<< HEAD
-wg-utilities = { extras = ["exceptions"], version = "^5.17.0" }
-=======
-requests = "^2.32.3"
 wg-utilities = { extras = ["exceptions"], version = "^5.17.1" }
->>>>>>> 968e5379
 paho-mqtt = "^2.1.0"
 numpy = "^2.0.1"
 httpx = "^0.27.2"
