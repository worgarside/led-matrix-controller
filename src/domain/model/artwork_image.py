"""Class for the creation, caching, and management of artwork images."""

from __future__ import annotations

from io import BytesIO
from logging import DEBUG, getLogger
from os import getenv
from pathlib import Path
from re import Pattern
from re import compile as compile_regex
from threading import Thread
from typing import ClassVar, Final

from PIL.Image import Image, Resampling
from PIL.Image import open as open_image
from requests import get
<<<<<<< HEAD
=======
from wg_utilities.exceptions import on_exception
from wg_utilities.functions import force_mkdir
>>>>>>> 3db29416
from wg_utilities.loggers import add_stream_handler

LOGGER = getLogger(__name__)
LOGGER.setLevel(DEBUG)
add_stream_handler(LOGGER)


class ArtworkImage:
    """Class for the creation, caching, and management of artwork images."""

    ARTWORK_DIR: Final[Path] = force_mkdir(
        Path(getenv("ARTWORK_DIR", "/var/cache/led-matrix-now-playing/artwork")).resolve()
    )
    ALPHANUM_PATTERN: ClassVar[Pattern[str]] = compile_regex(r"[\W_]+")

    def __init__(
        self,
        album: str,
        artist: str,
        url: str,
        *,
        pre_cache: bool = False,
        pre_cache_size: int | None = None,
    ) -> None:
        self.album = album
        self.artist = artist or "unknown"
        self.url = url

        self._image_cache: Image | None = None
        self.cache_in_progress: bool = False

        if pre_cache:
            cache_thread = Thread(
                target=self._cache_image,
                kwargs={"size": pre_cache_size},
            )
            cache_thread.start()

    def _cache_image(self, size: int) -> None:
        """Cache the image in memory for future use.

        Args:
            size (int): integer value to use as height and width of artwork, in pixels
        """
        LOGGER.debug("Pre-caching image, setting cache_in_progress to True")

        self.cache_in_progress = True

        LOGGER.debug(
            "Caching image in memory with size %s",
            size,
        )
        self._image_cache = self._get_artwork_pil_image(size)
        LOGGER.debug("Cache complete, setting cache_in_progress to False")
        self.cache_in_progress = False

    def _get_artwork_pil_image(
        self, size: int | None = None, *, ignore_cache: bool = False
    ) -> Image:
        """Get the Image of the artwork image from the cache/local file/remote URL.

        Args:
            size (int): integer value to use as height and width of artwork, in pixels
            ignore_cache (bool): whether to ignore the cache and download/resize the
                image

        Returns:
            Image: Image instance of the artwork image
        """
        if from_cache := self._image_cache is not None and ignore_cache is False:
            LOGGER.debug("Using cached image for %s", self.album)

            pil_image = self._image_cache
        elif self.file_path.is_file():
            LOGGER.debug("Opening image from path %s for %s", self.file_path, self.album)
            with self.file_path.open("rb") as fin:
                pil_image = open_image(BytesIO(fin.read()))
        else:
            pil_image = open_image(BytesIO(self.download()))

        # If a size is specified and the image hasn't already been cached (at this size)
        if size and not from_cache:
            LOGGER.debug("Resizing image to %ix%i", size, size)
            pil_image = pil_image.resize((size, size), Resampling.LANCZOS)

        return pil_image

    def download(self) -> bytes:
        """Download the image from the URL to store it locally for future use."""

        self.ARTWORK_DIR.joinpath(self.artist_directory).mkdir(
            parents=True, exist_ok=True
        )

        if Path(self.url).is_file():
            # Mainly used for copying the null image out of the repo into the artwork
            # directory
            LOGGER.debug("Opening local image: %s", self.url)
            artwork_bytes = Path(self.url).read_bytes()
        else:
            LOGGER.debug("Downloading artwork from remote URL: %s", self.url)
            artwork_bytes = get(self.url, timeout=120).content

        self.file_path.write_bytes(artwork_bytes)

        LOGGER.info(
            "New image from %s saved at %s for album %s",
            self.url,
            self.file_path,
            self.album,
        )

        return artwork_bytes

    def get_image(self, size: int | None = None, *, ignore_cache: bool = False) -> Image:
        """Return the image as a PIL Image object, with optional resizing.

        Args:
            size (int): integer value to use as height and width of artwork, in pixels
            ignore_cache (bool): whether to ignore the cache and download/resize the
                image again

        Returns:
            Image: PIL Image object of artwork
        """

        if self.cache_in_progress:
            LOGGER.debug("Waiting for cache to finish")
            while self.cache_in_progress:
                pass

        pil_image: Image = self._get_artwork_pil_image(size, ignore_cache=ignore_cache)

        return pil_image

    @property
    def artist_directory(self) -> str:
        """Return the artist name, with all non-alphanumeric characters removed.

        Returns:
            str: the artist name, with all non-alphanumeric characters removed
        """
        return str(ArtworkImage.ALPHANUM_PATTERN.sub("", self.artist).lower())

    @property
    def filename(self) -> str:
        """Return the album name, with all non-alphanumeric characters removed.

        Returns:
            str: the filename of the artwork image
        """
        return str(ArtworkImage.ALPHANUM_PATTERN.sub("", self.album).lower() + ".png")

    @property
    def file_path(self) -> Path:
        """Return the local path to the artwork image.

        Returns:
            Path: fully-qualified path to the artwork image
        """
        return self.ARTWORK_DIR / self.artist_directory / self.filename

    def __hash__(self) -> int:
        """Return the hash of the object."""
        return hash((self.artist, self.album, self.url))

    def __str__(self) -> str:
        """Return the string representation of the object."""
        return self.__repr__()

    def __repr__(self) -> str:
        """Return the string representation of the object."""
        return f"ArtworkImage({self.artist}, {self.album}, {self.url})"


NULL_IMAGE = ArtworkImage(
    "null", "null", str(Path(__file__).parents[3] / "assets" / "images" / "null.png")
)


LOGGER.debug("Artwork directory: %s", ArtworkImage.ARTWORK_DIR.as_posix())<|MERGE_RESOLUTION|>--- conflicted
+++ resolved
@@ -14,11 +14,7 @@
 from PIL.Image import Image, Resampling
 from PIL.Image import open as open_image
 from requests import get
-<<<<<<< HEAD
-=======
-from wg_utilities.exceptions import on_exception
 from wg_utilities.functions import force_mkdir
->>>>>>> 3db29416
 from wg_utilities.loggers import add_stream_handler
 
 LOGGER = getLogger(__name__)
