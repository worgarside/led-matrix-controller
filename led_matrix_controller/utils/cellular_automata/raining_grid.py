--- conflicted
+++ resolved
@@ -47,10 +47,6 @@
 @RainingGrid.rule(State.RAINDROP, target_slice=0, frequency="rain_speed")
 def generate_raindrops(ca: RainingGrid, target_slice: TargetSlice) -> MaskGen:
     """Generate raindrops at the top of the grid."""
-<<<<<<< HEAD
-=======
-    shape = ca.grid[target_slice].shape
->>>>>>> afbef5aa
 
     return partial(  # type: ignore[return-value]
         const.RNG.choice,
@@ -110,16 +106,6 @@
 @RainingGrid.rule(State.NULL, frequency="rain_speed")
 def top_of_rain_down(ca: RainingGrid, _: TargetSlice) -> MaskGen:
     """Move the top of a raindrop down."""
-<<<<<<< HEAD
-=======
-    above_slice = ca.grid[slice(None, -2), slice(None)]
-    middle_slice = ca.grid[slice(1, -1), slice(None)]
-    below_slice = ca.grid[slice(2, None), slice(None)]
-    top_row = ca.grid[0]
-    second_row = ca.grid[1]
-    penultimate_row = ca.grid[-2]
-    last_row = ca.grid[-1]
->>>>>>> afbef5aa
 
     return partial(
         top_of_rain_down_mask,
@@ -252,12 +238,6 @@
         State.SPLASHDROP.state,
     )
     view = ca.grid[target_slice]
-<<<<<<< HEAD
-=======
-
-    def _mask() -> Mask:
-        return np.isin(view, any_splash)
->>>>>>> afbef5aa
 
     return partial(np.isin, view, any_splash)
 
