"""Cellular Automata module."""

from __future__ import annotations

import inspect
from dataclasses import dataclass
from enum import Enum
from functools import wraps
from itertools import islice
from typing import Any, Callable, ClassVar, Generator, Self

import numpy as np
from numpy.typing import DTypeLike, NDArray

_BY_VALUE: dict[int, StateBase] = {}


# TODO can this be an ABC?
class StateBase(Enum):
    """Base class for the states of a cell."""

    def __init__(
        self, value: int, char: str, color: tuple[int, int, int] = (0, 0, 0)
    ) -> None:
        self._value_ = value
        self.state = value  # This is only really for type checkers, _value_ is the same but has a different type
        self.char = char
        self.color = color

        _BY_VALUE[value] = self

    @classmethod
    def colormap(cls) -> NDArray[np.int_]:
        """Return the color map of the states."""
        return np.array([state.color for state in cls])

    @staticmethod
    def by_value(value: int | np.int_) -> StateBase:
        """Return the state by its value."""
        return _BY_VALUE[int(value)]

<<<<<<< HEAD
=======
    def __eq__(self, __value: object) -> bool:
        """Check if a value (either another State or an int) is equal to this State."""
        if isinstance(__value, int):
            return bool(int(self._value_) == __value)

        if not isinstance(__value, StateBase):
            return False

        return bool(self.value == __value.value)

>>>>>>> a4558a89
    def __hash__(self) -> int:
        """Return the hash of the value of the state."""
        return hash(self.value)


TargetSliceDecVal = slice | int | tuple[int | slice, int | slice]
TargetSlice = tuple[slice, slice]
Mask = NDArray[np.bool_]


@dataclass
class Grid:
    """Base class for a grid of cells."""

    height: int
    width: int = -1

    frame_index: int = 0

    _RULES: ClassVar[list[tuple[TargetSliceDecVal, Callable[..., Mask], StateBase]]] = []

    Rule: ClassVar = Callable[[Self], Mask]

    def __post_init__(self) -> None:
        """Set the calculated attributes of the Grid."""
        if self.width == -1:
            self.width = self.height

        self._grid: NDArray[np.int_] = self.zeros()

    @classmethod
    def rule(
        cls,
        to_state: StateBase,
        *,
        target_slice: TargetSliceDecVal | None = None,
    ) -> Callable[[Callable[..., Mask]], Callable[..., Mask]]:
        """Decorator to add a rule to the grid.

        Args:
            to_state (StateBase): The state to change to.
            target_slice (TargetSliceDecVal | None, optional): The slice to target. Defaults to entire grid.
        """
        if target_slice is None:
            target_slice = (slice(None), slice(None))

        def decorator(func: Callable[..., Mask]) -> Grid.Rule:
            if "target_slice" in inspect.signature(func).parameters:

                @wraps(func)
                def wrapper(self: Grid) -> Mask:
                    return func(self, target_slice)
            else:

                @wraps(func)
                def wrapper(self: Grid) -> Mask:
                    return func(self)

            cls._RULES.append((target_slice, wrapper, to_state))
            return wrapper

        return decorator

    def run(self, limit: int) -> Generator[NDArray[np.int_], None, None]:
        """Run the simulation for a given number of frames."""
        yield from islice(self.frames, limit)

    def fresh_mask(self) -> Mask:
        """Return a fresh mask."""
        return self.zeros(dtype=np.bool_)

    def zeros(self, *, dtype: DTypeLike = np.int_) -> NDArray[Any]:
        """Return a grid of zeros."""
        return np.zeros((self.height, self.width), dtype=dtype)

    @property
    def frames(self) -> Generator[NDArray[np.int_], None, None]:
        """Generate the frames of the grid."""
        while True:
            updates = []
            for target_slice, rule, to_state in self._RULES:
                updates.append((target_slice, rule(self), to_state))

            for target_slice, mask, state in updates:
                self._grid[target_slice][mask] = state.value

            yield self._grid

    @property
    def str_repr(self) -> str:
        """Return a string representation of the grid."""
        return "\n".join(" ".join(state.char for state in row) for row in self._grid)<|MERGE_RESOLUTION|>--- conflicted
+++ resolved
@@ -39,19 +39,6 @@
         """Return the state by its value."""
         return _BY_VALUE[int(value)]
 
-<<<<<<< HEAD
-=======
-    def __eq__(self, __value: object) -> bool:
-        """Check if a value (either another State or an int) is equal to this State."""
-        if isinstance(__value, int):
-            return bool(int(self._value_) == __value)
-
-        if not isinstance(__value, StateBase):
-            return False
-
-        return bool(self.value == __value.value)
-
->>>>>>> a4558a89
     def __hash__(self) -> int:
         """Return the hash of the value of the state."""
         return hash(self.value)
