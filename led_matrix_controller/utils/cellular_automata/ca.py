"""Cellular Automata module."""

from __future__ import annotations

import math
import re
from copy import deepcopy
from dataclasses import dataclass, field
from enum import Enum, IntEnum
from functools import lru_cache, wraps
from itertools import islice
from logging import DEBUG, getLogger
from typing import (
    Any,
    Callable,
    ClassVar,
    Generator,
    Self,
    cast,
    get_type_hints,
)

import numpy as np
from numpy.typing import DTypeLike, NDArray
from utils import const
from wg_utilities.loggers import add_stream_handler

from .setting import FrequencySetting, ParameterSetting, Setting

LOGGER = getLogger(__name__)
LOGGER.setLevel(DEBUG)
add_stream_handler(LOGGER)


_BY_VALUE: dict[int, StateBase] = {}
EVERYWHERE = (slice(None), slice(None))


class Direction(IntEnum):
    """Enum representing the direction of a cell."""

    LEFT = -1
    RIGHT = 1
    UP = -1
    DOWN = 1


# TODO can this be an ABC?
class StateBase(Enum):
    """Base class for the states of a cell."""

    def __init__(
        self, value: int, char: str, color: tuple[int, int, int] = (0, 0, 0)
    ) -> None:
        self._value_ = value
        self.state = value  # This is only really for type checkers, _value_ is the same but has a different type
        self.char = char
        self.color = color

        _BY_VALUE[value] = self

    @classmethod
    def colormap(cls) -> NDArray[np.int_]:
        """Return the color map of the states."""
        return np.array([state.color for state in cls])

    @staticmethod
    def by_value(value: int | np.int_) -> StateBase:
        """Return the state by its value."""
        return _BY_VALUE[int(value)]

    def __hash__(self) -> int:
        """Return the hash of the value of the state."""
        return hash(self.value)


TargetSliceDecVal = slice | int | tuple[int | slice, int | slice]
TargetSlice = tuple[slice, slice]
Mask = NDArray[np.bool_]
GridView = NDArray[np.int_]
MaskGen = Callable[[], Mask]
RuleFunc = Callable[["Grid", TargetSlice], MaskGen]
RuleTuple = tuple[GridView, MaskGen, int]
FrameRuleSet = tuple[RuleTuple, ...]
CAMEL_CASE = re.compile(r"(?<!^)(?=[A-Z])")


@dataclass(slots=True)
class Rule:
    """Class for a rule to update cells."""

    target_slice: TargetSlice
    """The slice which the rule applies to."""

    rule_func: RuleFunc
    """The function which creates the mask generator."""

    to_state: StateBase
    """The state to change to."""

    frequency: int | str
    """The frequency of the rule in frames. If a string is provided, it references a `FrequencySetting` by name."""

    _frequency_setting: FrequencySetting = field(init=False)
    """Optional frequency setting for the rule. Only set if `frequency` is a string."""

    rule_tuple: RuleTuple = field(init=False)
    """The tuple of the target view, the mask generator, and the state to change to.

    Invoked (potentially) on each loop as one rule in a frame-ruleset.
    """

    def active_on_frame(self, i: int, /) -> bool:
        """Return whether the rule is active on the given frame."""
        if isinstance(self.frequency, int):
            return i % self.frequency == 0

        return i % self._frequency_setting.get_value_from_grid() == 0


@dataclass(slots=True)
class Grid:
    """Base class for a grid of cells."""

    _RULES_SOURCE: ClassVar[list[Rule]] = []
    if const.DEBUG_MODE:
        _RULE_FUNCTIONS: ClassVar[list[Callable[..., MaskGen]]] = []

    height: int
    width: int
    id: str

    frame_index: int = -1

<<<<<<< HEAD
    grid: NDArray[np.int_] = field(init=False)
    frame_rulesets: tuple[FrameRuleSet, ...] = field(init=False)
    parameter_array: NDArray[np.float64] = field(init=False)
    settings: dict[str, Setting[Any]] = field(default_factory=dict)
=======
    frame_rulesets: tuple[FrameRuleSet, ...] = field(init=False)
    grid: NDArray[np.int_] = field(init=False)
    rules: list[Rule] = field(init=False)
    settings: dict[str, Setting[Any]] = field(init=False)
>>>>>>> afbef5aa

    class OutOfBoundsError(ValueError):
        """Error for when a slice goes out of bounds."""

        def __init__(self, current: int | None, delta: int, limit: int) -> None:
            """Initialize the OutOfBoundsError."""

            self.current = current
            self.delta = delta
            self.limit = limit

            super().__init__(f"Out of bounds: {current} + {delta} > {limit}")

    def __post_init__(self) -> None:
        """Set the calculated attributes of the Grid."""
<<<<<<< HEAD

        # Initialise settings
=======
        self.grid = self.zeros()

        settings: dict[str, Setting[Any]] = {}

        self.rules = deepcopy(self._RULES_SOURCE)

>>>>>>> afbef5aa
        for field_name, field_type in get_type_hints(
            self.__class__,
            include_extras=True,
        ).items():
<<<<<<< HEAD
            if not hasattr(field_type, "__metadata__"):
                continue

            for annotation in field_type.__metadata__:
                if isinstance(annotation, Setting):
                    annotation.setup(
                        index=len(self.settings),
=======
            for annotation in getattr(field_type, "__metadata__", ()):
                if isinstance(annotation, Setting):
                    setting = deepcopy(annotation)
                    setting.setup(
                        index=len(settings),
>>>>>>> afbef5aa
                        field_name=field_name,
                        grid=self,
                        type_=field_type.__origin__,
                    )

<<<<<<< HEAD
                    self.settings[field_name] = annotation

        self.parameter_array = np.array(
            list(ParameterSetting.INSTANCES.values()), dtype=np.float64
        )

        for p_name in ParameterSetting.INSTANCES:
            if (
                p_name.startswith("__")
                and p_name.endswith("_inverse__")
                and p_name[2:-10] in ParameterSetting.INSTANCES
            ):
                continue

            param = cast(ParameterSetting[Any], self.settings[p_name])

            param.settings_array_view = self.parameter_array[param.settings_array_slice]

            # Override the attribute's original value with a view on the parameter array
            self.__setattr__(p_name, param.settings_array_view)

        self.grid = self.zeros()

        # Create mask generators after all setup is done
        for rule in self.RULES:
            rule.rule_tuple = (
                self.grid[rule.target_slice],  # target view
                rule.rule_func(self, rule.target_slice),  # mask generator
                rule.to_state.state,  # state to change to
            )
=======
                    settings[field_name] = setting

                    if isinstance(setting, FrequencySetting):
                        for rule in self.rules:
                            if (
                                isinstance(rule.frequency, str)
                                and rule.frequency == field_name
                            ):
                                rule._frequency_setting = setting

                                rule.rule_tuple = (
                                    self.grid[rule.target_slice],
                                    rule.rule_func(self, rule.target_slice),
                                    rule.to_state.state,
                                )

        self.settings = settings
>>>>>>> afbef5aa

        self.generate_frame_rulesets()

    def generate_frame_rulesets(self) -> None:
        """Pre-calculate the a sequence of mask generators for each frame.

        The total number of frames (and thus rulesets) is the least common multiple of the frequencies of the
        rules. If the lowest frequency is >1, then some (e.g. every other) frames will have no rules applied.
        """

        ruleset_count = math.lcm(
            *(
                setting.get_value_from_grid()
                for setting in self.settings.values()
                if isinstance(setting, FrequencySetting)
            )
        )

        self.frame_rulesets = tuple(
            tuple(rule.rule_tuple for rule in self.rules if rule.active_on_frame(i))
            for i in range(ruleset_count)
        )

        LOGGER.info(
            "Mask Generator loop re-generated. New length: %i; largest ruleset: %i",
            len(self.frame_rulesets),
            max(len(loop) for loop in self.frame_rulesets),
        )

    @classmethod
    def rule(
        cls,
        to_state: StateBase,
        *,
        target_slice: TargetSliceDecVal = EVERYWHERE,
        frequency: int | str = 1,
    ) -> Callable[[Callable[[Any, TargetSlice], MaskGen]], Callable[[Self], MaskGen]]:
        """Decorator to add a rule to the grid.

        Args:
            to_state (StateBase): The state to change to.
            target_slice (TargetSliceDecVal | None, optional): The slice to target. Defaults to entire grid.
            frequency (int, optional): The frequency of the rule (in frames). Defaults to 1 (i.e. every frame). If
                a string is provided, it references the name of a `FrequencySetting`.
        """
        match target_slice:
            case int(n):
                actual_slice = (slice(n, n + 1), slice(None))
            case slice(start=x_start, stop=x_stop, step=x_step):
                actual_slice = (slice(x_start, x_stop, x_step), slice(None))
            case (int(n), slice(start=y_start, stop=y_stop, step=y_step)):
                actual_slice = (slice(n, n + 1), slice(y_start, y_stop, y_step))
            case (slice(start=x_start, stop=x_stop, step=x_step), int(y)):
                actual_slice = (slice(x_start, x_stop, x_step), slice(y, y + 1))
            case (
                slice(start=x_start, stop=x_stop, step=x_step),
                slice(start=y_start, stop=y_stop, step=y_step),
            ):
                actual_slice = (
                    slice(x_start, x_stop, x_step),
                    slice(y_start, y_stop, y_step),
                )
            case _:
                raise ValueError(f"Invalid target_slice: {target_slice}")

        del target_slice

        def decorator(
            rule_func: Callable[[Grid, TargetSlice], MaskGen],
        ) -> Callable[[Grid], MaskGen]:
            # This is the only bit that matters here
            cls._RULES_SOURCE.append(
                Rule(
                    target_slice=actual_slice,
                    rule_func=rule_func,
                    to_state=to_state,
                    frequency=frequency,
                )
            )

            if const.DEBUG_MODE:
                # This is just to enable testing/debugging/validation/etc.
                @wraps(rule_func)
                def wrapper(grid: Grid) -> MaskGen:
                    return rule_func(grid, actual_slice)

                cls._RULE_FUNCTIONS.append(wrapper)

                return wrapper

            return None  # The function is never called explicitly

        return decorator

    def run(self, limit: int) -> Generator[NDArray[np.int_], None, None]:
        """Run the simulation for a given number of frames."""
        yield from islice(self.frames, limit)

    def fresh_mask(self) -> Mask:
        """Return a fresh mask."""
        return self.zeros(dtype=np.bool_)

    def zeros(self, *, dtype: DTypeLike = np.int_) -> NDArray[Any]:
        """Return a grid of zeros."""
        return np.zeros((self.height, self.width), dtype=dtype)

    @staticmethod
    def _generate_mask(rule_tuple: RuleTuple) -> Mask:
        return rule_tuple[1]()

    @property
    def frames(self) -> Generator[GridView, None, None]:
        """Generate the frames of the grid."""
        while True:
            for ruleset in self.frame_rulesets:
                masks = tuple(mask_gen() for _, mask_gen, _ in ruleset)

                for mask, (target_view, _, state) in zip(masks, ruleset, strict=True):
                    target_view[mask] = state

                self.frame_index += 1

                yield self.grid

    @property
    def str_repr(self) -> str:
        """Return a string representation of the grid."""
        return "\n".join(" ".join(state.char for state in row) for row in self.grid)

    def translate_slice(
        self,
        slice_: TargetSlice,
        /,
        *,
        vrt: int = 0,
        hrz: int = 0,
    ) -> TargetSlice:
        """Translate a slice in the vertical (down) and horizontal (right) directions.

        Args:
            slice_ (TargetSlice): The slice to translate.
            vrt (int, optional): The vertical translation: positive is down, negative is up. Defaults to 0.
            hrz (int, optional): The horizontal translation: positive is right, negative is left. Defaults to 0.
        """
        rows, cols = slice_
        return _translate_slice(
            rows_start=rows.start,
            rows_stop=rows.stop,
            rows_step=rows.step,
            cols_start=cols.start,
            cols_stop=cols.stop,
            cols_step=cols.step,
            vrt=vrt,
            hrz=hrz,
            height=self.height,
            width=self.width,
        )

    @property
    def shape(self) -> tuple[int, int]:
        """Return the shape of the grid."""
        return self.grid.shape  # type: ignore[return-value]

    def __getitem__(self, key: TargetSliceDecVal) -> NDArray[np.int_]:
        """Get an item from the grid."""
        return self.grid[key]


@lru_cache
def _translate_slice(
    *,
    rows_start: int | None,
    rows_stop: int | None,
    rows_step: int,
    cols_start: int | None,
    cols_stop: int | None,
    cols_step: int,
    vrt: int = 0,
    hrz: int = 0,
    height: int,
    width: int,
) -> TargetSlice:
    return (
        slice(
            _translate_slice_start(
                current=rows_start,
                delta=vrt,
                size=height,
            ),
            _translate_slice_stop(
                current=rows_stop,
                delta=vrt,
                size=height,
            ),
            rows_step,
        ),
        slice(
            _translate_slice_start(
                current=cols_start,
                delta=hrz,
                size=width,
            ),
            _translate_slice_stop(
                current=cols_stop,
                delta=hrz,
                size=width,
            ),
            cols_step,
        ),
    )


def _translate_slice_start(*, current: int | None, delta: int, size: int) -> int | None:
    """Translate the start of a slice by a given delta.

    Takes into account the limit of the grid: returns None if the slice goes out of bounds in a negative
    direction; raises an error if the slice goes out of bounds in a positive direction (because this means
    the entire slice has gone off the grid).

    Args:
        delta (int): The translation delta.
        current (int | None): The current start of the slice.
        size (int): The limit of the grid (either its height or width, depending on the slice direction)

    Returns:
        int | None: The new start of the slice.
    """
    if delta > 0:
        # Right/Down - can go OOB (trailing edge == off-grid in this direction)
        new_value = (current or 0) + delta

        upper_bound = (size - 1) if current is None or current >= 0 else -1
        if new_value > upper_bound:  # Gone off grid - not good!
            raise Grid.OutOfBoundsError(current, delta, size)
    elif delta < 0:  # Left/Up - can't go OOB
        if current is None:  # Immediately going off grid, but that's okay
            new_value = None
        else:
            lower_bound = 0 if current >= 0 else -size

            if (new_value := current + delta) < lower_bound:
                new_value = None
    elif delta == 0:  # No change
        new_value = current

    return new_value


def _translate_slice_stop(*, current: int | None, delta: int, size: int) -> int | None:
    """Translate the stop of a slice by a given delta.

    Takes into account the limit of the grid: returns None if the slice goes out of bounds in a positive
    direction; raises an error if the slice goes out of bounds in a negative direction (because this means
    the entire slice has gone off the grid).

    Args:
        delta (int): The translation delta.
        current (int | None): The current stop of the slice.
        size (int): The limit of the grid (either its height or width, depending on the slice direction)

    Returns:
        int | None: The new stop of the slice.
    """
    if delta > 0:
        # Right/Down - can't go OOB (leading edge beacomes open end in this direction)
        if current is None:
            new_value = None
        else:
            upper_bound = (size - 1) if current >= 0 else -1

            if (new_value := current + delta) > upper_bound:  # i.e. gone off grid
                new_value = None
    elif delta < 0:
        # Left/Up - can go OOB (trailing edge == off-grid in this direction)
        new_value = (current or 0) + delta  # Negative number!

        lower_bound = 0 if current is not None and current >= 0 else -size
        if new_value < lower_bound:
            raise Grid.OutOfBoundsError(current, delta, size)
    elif delta == 0:  # No change
        new_value = current

    return new_value<|MERGE_RESOLUTION|>--- conflicted
+++ resolved
@@ -132,17 +132,11 @@
 
     frame_index: int = -1
 
-<<<<<<< HEAD
     grid: NDArray[np.int_] = field(init=False)
     frame_rulesets: tuple[FrameRuleSet, ...] = field(init=False)
     parameter_array: NDArray[np.float64] = field(init=False)
+    rules: list[Rule] = field(init=False)
     settings: dict[str, Setting[Any]] = field(default_factory=dict)
-=======
-    frame_rulesets: tuple[FrameRuleSet, ...] = field(init=False)
-    grid: NDArray[np.int_] = field(init=False)
-    rules: list[Rule] = field(init=False)
-    settings: dict[str, Setting[Any]] = field(init=False)
->>>>>>> afbef5aa
 
     class OutOfBoundsError(ValueError):
         """Error for when a slice goes out of bounds."""
@@ -158,43 +152,23 @@
 
     def __post_init__(self) -> None:
         """Set the calculated attributes of the Grid."""
-<<<<<<< HEAD
-
-        # Initialise settings
-=======
-        self.grid = self.zeros()
-
-        settings: dict[str, Setting[Any]] = {}
-
         self.rules = deepcopy(self._RULES_SOURCE)
 
->>>>>>> afbef5aa
         for field_name, field_type in get_type_hints(
             self.__class__,
             include_extras=True,
         ).items():
-<<<<<<< HEAD
-            if not hasattr(field_type, "__metadata__"):
-                continue
-
-            for annotation in field_type.__metadata__:
-                if isinstance(annotation, Setting):
-                    annotation.setup(
-                        index=len(self.settings),
-=======
             for annotation in getattr(field_type, "__metadata__", ()):
                 if isinstance(annotation, Setting):
                     setting = deepcopy(annotation)
                     setting.setup(
-                        index=len(settings),
->>>>>>> afbef5aa
+                        index=len(self.settings),
                         field_name=field_name,
                         grid=self,
                         type_=field_type.__origin__,
                     )
 
-<<<<<<< HEAD
-                    self.settings[field_name] = annotation
+                    self.settings[field_name] = setting
 
         self.parameter_array = np.array(
             list(ParameterSetting.INSTANCES.values()), dtype=np.float64
@@ -218,31 +192,12 @@
         self.grid = self.zeros()
 
         # Create mask generators after all setup is done
-        for rule in self.RULES:
+        for rule in self.rules:
             rule.rule_tuple = (
                 self.grid[rule.target_slice],  # target view
                 rule.rule_func(self, rule.target_slice),  # mask generator
                 rule.to_state.state,  # state to change to
             )
-=======
-                    settings[field_name] = setting
-
-                    if isinstance(setting, FrequencySetting):
-                        for rule in self.rules:
-                            if (
-                                isinstance(rule.frequency, str)
-                                and rule.frequency == field_name
-                            ):
-                                rule._frequency_setting = setting
-
-                                rule.rule_tuple = (
-                                    self.grid[rule.target_slice],
-                                    rule.rule_func(self, rule.target_slice),
-                                    rule.to_state.state,
-                                )
-
-        self.settings = settings
->>>>>>> afbef5aa
 
         self.generate_frame_rulesets()
 
