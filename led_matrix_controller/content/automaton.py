"""Cellular Automata module."""

from __future__ import annotations

import math
from abc import ABC
from copy import deepcopy
from dataclasses import dataclass, field
from enum import IntEnum
from functools import lru_cache, wraps
from itertools import islice
from os import getenv
from queue import Queue
from threading import Thread
from typing import (
    Any,
    Callable,
    ClassVar,
    Final,
    Generator,
    Self,
)

import numpy as np
from models.rule import Rule
from numpy.typing import NDArray
from utils import const
from wg_utilities.loggers import get_streaming_logger

from .base import GridView, StateBase
from .dynamic_content import DynamicContent
from .setting import FrequencySetting

LOGGER = get_streaming_logger(__name__)


EVERYWHERE = (slice(None), slice(None))


class Direction(IntEnum):
    """Enum representing the direction of a cell."""

    LEFT = -1
    RIGHT = 1
    UP = -1
    DOWN = 1


TargetSliceDecVal = slice | int | tuple[int | slice, int | slice]
TargetSlice = tuple[slice, slice]
Mask = NDArray[np.bool_]
MaskGen = Callable[[GridView], Mask]
RuleFunc = Callable[["Automaton", TargetSlice], MaskGen]
RuleTuple = tuple[
    TargetSlice,
    MaskGen,
    int | tuple[int, ...],
    Callable[["Automaton"], bool],
    float,
]
FrameRuleSet = tuple[RuleTuple, ...]

QUEUE_SIZE: Final[int] = int(getenv("AUTOMATON_QUEUE_SIZE", "100"))


@dataclass(kw_only=True, slots=True)
class Automaton(DynamicContent, ABC):
    """Base class for a grid of cells."""

    STATE: ClassVar[type[StateBase]]
    _RULES_SOURCE: ClassVar[list[Rule]] = []
    if const.DEBUG_MODE:
        _RULE_FUNCTIONS: ClassVar[list[Callable[..., MaskGen]]] = []

    TRACK_STATES_DURATION: ClassVar[tuple[int, ...]] = ()

    frame_index: int = field(init=False, default=-1)
    frame_rulesets: tuple[FrameRuleSet, ...] = field(init=False, repr=False)
    rules: list[Rule] = field(init=False, repr=False)

    _rules_thread: Thread = field(init=False, repr=False)
    mask_queue: Queue[GridView] = field(init=False, repr=False)

    durations: GridView = field(init=False, repr=False)

    class OutOfBoundsError(ValueError):
        """Error for when a slice goes out of bounds."""

        def __init__(self, current: int | None, delta: int, limit: int) -> None:
            """Initialize the OutOfBoundsError."""
            self.current = current
            self.delta = delta
            self.limit = limit

            super().__init__(f"Out of bounds: {current} + {delta} > {limit}")

    def __post_init__(self) -> None:
        """Set the calculated attributes of the Grid."""
        DynamicContent.__post_init__(self)

        self.colormap = self.STATE.colormap()
        self.rules = deepcopy(self._RULES_SOURCE)

        # Create the automaton; 0 is the default state
        self.pixels = self.zeros()

        # Create mask generators after all setup is done
        for rule in self.rules:
            if isinstance(rule.frequency, str) and isinstance(
                freq_setting := self.settings.get(rule.frequency),
                FrequencySetting,
            ):
                rule._frequency_setting = freq_setting  # noqa: SLF001

            rule.target_view = self.pixels[rule.target_slice]
            rule.mask_generator = rule.rule_func(self, rule.target_slice)

        self.setting_update_callback()

        self.mask_queue = Queue(maxsize=QUEUE_SIZE)

    def setting_update_callback(self, update_setting: str | None = None) -> None:
        """Pre-calculate the a sequence of mask generators for each frame.

        The total number of frames (and thus rulesets) is the least common multiple of the frequencies of the
        rules. If the lowest frequency is >1, then some (e.g. every other) frames will have no rules applied.
        """
<<<<<<< HEAD
        _ = update_setting
        ruleset_count = math.lcm(
            *(
                setting.value
                for setting in self.settings.values()
                if isinstance(setting, FrequencySetting)
            ),
        )

=======
        rule_freqs = {
            r.frequency for r in self.rules if isinstance(r.frequency, int | float)
        } | {
            setting.value
            for setting in self.settings.values()
            if isinstance(setting, FrequencySetting)
        }

        ruleset_count = math.lcm(*rule_freqs)

        if update_setting:
            for rule in self.rules:
                if update_setting in rule.consumed_parameters:
                    rule.refresh_mask_generator(self)

        Rule.clear_cached_rule_tuples()

>>>>>>> 5997b07c
        self.frame_rulesets = tuple(
            tuple(rule.rule_tuple() for rule in self.rules if rule.active_on_frame(i))
            for i in range(ruleset_count)
        )

        LOGGER.info(
            "Mask Generator loop re-generated. New length: %i; largest ruleset: %i; empty rulesets: %i",
            len(self.frame_rulesets),
            max(len(loop) for loop in self.frame_rulesets),
            sum(not loop for loop in self.frame_rulesets),
        )

    @classmethod
    def rule(
        cls,
        to_state: StateBase | tuple[StateBase, ...],
        *,
        target_slice: TargetSliceDecVal = EVERYWHERE,
        frequency: int | str = 1,
        predicate: Callable[[Automaton], bool] = lambda _: True,
        random_multiplier: float = 1,
    ) -> Callable[[Callable[[Any, TargetSlice], MaskGen]], Callable[[Self], MaskGen]]:
        """Decorator to add a rule to the automaton.

        Args:
            to_state (StateBase): The state to change to.
            target_slice (TargetSliceDecVal | None, optional): The slice to target. Defaults to entire automaton.
            frequency (int, optional): The frequency of the rule (in frames). Defaults to 1 (i.e. every frame). If
                a string is provided, it references the name of a `FrequencySetting`.
            predicate (Callable[[], bool], optional): Optional predicate to determine if the rule should be
                applied.
            random_multiplier (float, optional): Optional random multiplier for the rule. Defaults to 1.
        """
        match target_slice:
            case int(n):
                actual_slice = (slice(n, n + 1), slice(None))
            case slice(start=x_start, stop=x_stop, step=x_step):
                actual_slice = (slice(x_start, x_stop, x_step), slice(None))
            case (int(n), slice(start=y_start, stop=y_stop, step=y_step)):
                actual_slice = (slice(n, n + 1), slice(y_start, y_stop, y_step))
            case (slice(start=x_start, stop=x_stop, step=x_step), int(y)):
                actual_slice = (slice(x_start, x_stop, x_step), slice(y, y + 1))
            case (
                slice(start=x_start, stop=x_stop, step=x_step),
                slice(start=y_start, stop=y_stop, step=y_step),
            ):
                actual_slice = (
                    slice(x_start, x_stop, x_step),
                    slice(y_start, y_stop, y_step),
                )
            case _:
                raise ValueError(f"Invalid target_slice: {target_slice}")

        del target_slice

        def decorator(
            rule_func: Callable[[Automaton, TargetSlice], MaskGen],
        ) -> Callable[[Automaton], MaskGen]:
            cls._RULES_SOURCE.append(
                Rule(
                    target_slice=actual_slice,
                    rule_func=rule_func,
                    to_state=to_state,
                    frequency=frequency,
                    predicate=predicate,
                    random_multiplier=random_multiplier,
                ),
            )

            if const.DEBUG_MODE:
                # This is just to enable testing/debugging/validation/etc.
                @wraps(rule_func)
                def wrapper(automaton: Automaton) -> MaskGen:
                    return rule_func(automaton, actual_slice)

                cls._RULE_FUNCTIONS.append(wrapper)

                return wrapper

            return None  # The function is never explicitly called directly, only ever via Rule.rule_func

        return decorator

    def islice(self, limit: int) -> Generator[None, None, None]:
        """Run the simulation for a given number of frames."""
        yield from islice(self, limit)

    def fresh_mask(self) -> Mask:
        """Return a fresh mask."""
        return self.zeros(dtype=np.bool_)

    def refresh_content(self) -> Generator[None, None, None]:
        """Generate the frames of the automaton."""
        self.pixels[:, :] = self.mask_queue.get()

        self.frame_index += 1

        yield

    def _rules_worker(self) -> None:
        if not hasattr(self, "durations"):
            self.durations = self.zeros()

        pixels = self.pixels.copy()
        prev_pixels = self.pixels.copy()

        while self.active:
            for ruleset in self.frame_rulesets:
                # Generate masks
                masks = tuple(
                    (target_slice, mask_gen(pixels), state, rand_mult)
                    for target_slice, mask_gen, state, predicate, rand_mult in ruleset
                    if predicate(self)
                )

                # Apply masks
                for target_slice, mask, new_state, rand_mult in masks:
                    if rand_mult < 1:
                        mask &= const.RNG.random(mask.shape) < rand_mult  # noqa: PLW2901

                    if isinstance(new_state, int):
                        pixels[target_slice][mask] = new_state
                    else:
                        # A tuple of ints; distribute them randomly
                        pixels[target_slice][mask] = const.RNG.choice(
                            new_state,
                            size=mask.sum(),
                        )

                if self.TRACK_STATES_DURATION:
                    # Calculate state durations
                    tracked_states_mask = np.isin(pixels, self.TRACK_STATES_DURATION)
                    same_state_mask = (pixels == prev_pixels) & tracked_states_mask
                    new_tracked_state_mask = (pixels != prev_pixels) & tracked_states_mask

                    self.durations[same_state_mask] += 1
                    self.durations[new_tracked_state_mask] = 1
                    self.durations[~tracked_states_mask] = 0

                # Add new frame to queue
                self.mask_queue.put(prev_pixels := pixels.copy())

        LOGGER.debug("Rules worker stopped")

    def _start_rules_thread(self) -> None:
        """Start the rules thread. If it has already been started, do nothing."""
        start_new = False

        if not hasattr(self, "_rules_thread"):
            start_new = True
        elif self._rules_thread.is_alive():
            LOGGER.debug("Rules thread already running")
        else:
            try:
                self._rules_thread.start()
                LOGGER.info("Started existing rules thread")
            except RuntimeError as err:
                if str(err) != "threads can only be started once":
                    raise

                start_new = True

        if start_new:
            self._rules_thread = Thread(target=self._rules_worker)
            self._rules_thread.start()

            LOGGER.info("Started new rules thread")

    def _stop_rules_thread(self) -> None:
        self.active = False

        # Clear the backlog of pending `put` calls - clearing the queue is not sufficient
        while self._rules_thread.is_alive() and not self.mask_queue.empty():
            self.mask_queue.get()

        if not self.mask_queue.empty():
            self.mask_queue.queue.clear()

        self._rules_thread.join(timeout=1)

        if self._rules_thread.is_alive():
            LOGGER.warning("Rules thread did not stop in time")
        else:
            LOGGER.debug("Rules thread stopped")

    @property
    def str_repr(self) -> str:
        """Return a string representation of the automaton."""
        return "\n".join(" ".join(state.char for state in row) for row in self.pixels)

    def translate_slice(
        self,
        slice_: TargetSlice,
        /,
        *,
        vrt: int = 0,
        hrz: int = 0,
    ) -> TargetSlice:
        """Translate a slice in the vertical (down) and horizontal (right) directions.

        Args:
            slice_ (TargetSlice): The slice to translate.
            vrt (int, optional): The vertical translation: positive is down, negative is up. Defaults to 0.
            hrz (int, optional): The horizontal translation: positive is right, negative is left. Defaults to 0.
        """
        rows, cols = slice_
        return _translate_slice(
            rows_start=rows.start,
            rows_stop=rows.stop,
            rows_step=rows.step,
            cols_start=cols.start,
            cols_stop=cols.stop,
            cols_step=cols.step,
            vrt=vrt,
            hrz=hrz,
            height=self.height,
            width=self.width,
        )

    @property
    def shape(self) -> tuple[int, int]:
        """Return the shape of the automaton."""
        return self.pixels.shape  # type: ignore[return-value]

    @property
    def current_content(self) -> Self:
        """Return this automaton.

        Bit of a workaround to get Settings to play nice between Matrix and Automaton instances.
        """
        return self

    def __iter__(self) -> Generator[None, None, None]:
        """Iterate over the frames."""
        self.active = True

        self._start_rules_thread()

        while self.active:
            yield from self.refresh_content()

    def __hash__(self) -> int:
        """Return the hash of the automaton."""
        return hash(self.id)


@lru_cache
def _translate_slice(
    *,
    rows_start: int | None,
    rows_stop: int | None,
    rows_step: int,
    cols_start: int | None,
    cols_stop: int | None,
    cols_step: int,
    vrt: int = 0,
    hrz: int = 0,
    height: int,
    width: int,
) -> TargetSlice:
    return (
        slice(
            _translate_slice_start(
                current=rows_start,
                delta=vrt,
                size=height,
            ),
            _translate_slice_stop(
                current=rows_stop,
                delta=vrt,
                size=height,
            ),
            rows_step,
        ),
        slice(
            _translate_slice_start(
                current=cols_start,
                delta=hrz,
                size=width,
            ),
            _translate_slice_stop(
                current=cols_stop,
                delta=hrz,
                size=width,
            ),
            cols_step,
        ),
    )


def _translate_slice_start(*, current: int | None, delta: int, size: int) -> int | None:
    """Translate the start of a slice by a given delta.

    Takes into account the limit of the automaton: returns None if the slice goes out of bounds in a negative
    direction; raises an error if the slice goes out of bounds in a positive direction (because this means
    the entire slice has gone off the automaton).

    Args:
        delta (int): The translation delta.
        current (int | None): The current start of the slice.
        size (int): The limit of the automaton (either its height or width, depending on the slice direction)

    Returns:
        int | None: The new start of the slice.
    """
    if delta > 0:
        # Right/Down - can go OOB (trailing edge == off-grid in this direction)
        new_value = (current or 0) + delta

        upper_bound = (size - 1) if current is None or current >= 0 else -1
        if new_value > upper_bound:  # Gone off grid - not good!
            raise Automaton.OutOfBoundsError(current, delta, size)
    elif delta < 0:  # Left/Up - can't go OOB
        if current is None:  # Immediately going off grid, but that's okay
            new_value = None
        else:
            lower_bound = 0 if current >= 0 else -size

            if (new_value := current + delta) < lower_bound:
                new_value = None
    elif delta == 0:  # No change
        new_value = current

    return new_value


def _translate_slice_stop(*, current: int | None, delta: int, size: int) -> int | None:
    """Translate the stop of a slice by a given delta.

    Takes into account the limit of the grid: returns None if the slice goes out of bounds in a positive
    direction; raises an error if the slice goes out of bounds in a negative direction (because this means
    the entire slice has gone off the grid).

    Args:
        delta (int): The translation delta.
        current (int | None): The current stop of the slice.
        size (int): The limit of the grid (either its height or width, depending on the slice direction)

    Returns:
        int | None: The new stop of the slice.
    """
    if delta > 0:
        # Right/Down - can't go OOB (leading edge beacomes open end in this direction)
        if current is None:
            new_value = None
        else:
            upper_bound = (size - 1) if current >= 0 else -1

            if (new_value := current + delta) > upper_bound:  # i.e. gone off grid
                new_value = None
    elif delta < 0:
        # Left/Up - can go OOB (trailing edge == off-grid in this direction)
        new_value = (current or 0) + delta  # Negative number!

        lower_bound = 0 if current is not None and current >= 0 else -size
        if new_value < lower_bound:
            raise Automaton.OutOfBoundsError(current, delta, size)
    elif delta == 0:  # No change
        new_value = current

    return new_value<|MERGE_RESOLUTION|>--- conflicted
+++ resolved
@@ -125,17 +125,7 @@
         The total number of frames (and thus rulesets) is the least common multiple of the frequencies of the
         rules. If the lowest frequency is >1, then some (e.g. every other) frames will have no rules applied.
         """
-<<<<<<< HEAD
         _ = update_setting
-        ruleset_count = math.lcm(
-            *(
-                setting.value
-                for setting in self.settings.values()
-                if isinstance(setting, FrequencySetting)
-            ),
-        )
-
-=======
         rule_freqs = {
             r.frequency for r in self.rules if isinstance(r.frequency, int | float)
         } | {
@@ -146,14 +136,8 @@
 
         ruleset_count = math.lcm(*rule_freqs)
 
-        if update_setting:
-            for rule in self.rules:
-                if update_setting in rule.consumed_parameters:
-                    rule.refresh_mask_generator(self)
-
         Rule.clear_cached_rule_tuples()
 
->>>>>>> 5997b07c
         self.frame_rulesets = tuple(
             tuple(rule.rule_tuple() for rule in self.rules if rule.active_on_frame(i))
             for i in range(ruleset_count)
