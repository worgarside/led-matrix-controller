"""Cellular Automata module."""

from __future__ import annotations

import math
from abc import ABC
from copy import deepcopy
from dataclasses import dataclass, field
from enum import IntEnum
from functools import lru_cache, wraps
from itertools import islice
from os import getenv
from queue import Queue
from threading import Thread
from typing import (
    Any,
    Callable,
    ClassVar,
    Final,
    Generator,
    Self,
)

import numpy as np
from models.rule import Rule
from numpy.typing import NDArray
from utils import const
from wg_utilities.loggers import get_streaming_logger

from .base import GridView, StateBase
from .dynamic_content import DynamicContent
from .setting import FrequencySetting

LOGGER = get_streaming_logger(__name__)


EVERYWHERE = (slice(None), slice(None))


class Direction(IntEnum):
    """Enum representing the direction of a cell."""

    LEFT = -1
    RIGHT = 1
    UP = -1
    DOWN = 1


TargetSliceDecVal = slice | int | tuple[int | slice, int | slice]
TargetSlice = tuple[slice, slice]
Mask = NDArray[np.bool_]
MaskGen = Callable[[GridView], Mask]
RuleFunc = Callable[["Automaton", TargetSlice], MaskGen]
<<<<<<< HEAD
RuleTuple = tuple[TargetSlice, MaskGen, int, Callable[["Automaton"], bool], float]
=======
RuleTuple = tuple[
    TargetSlice,
    MaskGen,
    int | tuple[int, ...],
    Callable[["Automaton"], bool],
]
>>>>>>> 0a6a995e
FrameRuleSet = tuple[RuleTuple, ...]

QUEUE_SIZE: Final[int] = int(getenv("AUTOMATON_QUEUE_SIZE", "100"))


@dataclass(kw_only=True, slots=True)
class Automaton(DynamicContent, ABC):
    """Base class for a grid of cells."""

    STATE: ClassVar[type[StateBase]]
    _RULES_SOURCE: ClassVar[list[Rule]] = []
    if const.DEBUG_MODE:
        _RULE_FUNCTIONS: ClassVar[list[Callable[..., MaskGen]]] = []

    TRACK_STATES_DURATION: ClassVar[tuple[int, ...]] = ()

    frame_index: int = field(init=False, default=-1)
    frame_rulesets: tuple[FrameRuleSet, ...] = field(init=False, repr=False)
    rules: list[Rule] = field(init=False, repr=False)

    _rules_thread: Thread = field(init=False, repr=False)
    mask_queue: Queue[GridView] = field(init=False, repr=False)

    durations: GridView = field(init=False, repr=False)

    class OutOfBoundsError(ValueError):
        """Error for when a slice goes out of bounds."""

        def __init__(self, current: int | None, delta: int, limit: int) -> None:
            """Initialize the OutOfBoundsError."""
            self.current = current
            self.delta = delta
            self.limit = limit

            super().__init__(f"Out of bounds: {current} + {delta} > {limit}")

    def __post_init__(self) -> None:
        """Set the calculated attributes of the Grid."""
        DynamicContent.__post_init__(self)

        self.colormap = self.STATE.colormap()
        self.rules = deepcopy(self._RULES_SOURCE)

        # Create the automaton; 0 is the default state
        self.pixels = self.zeros()

        # Create mask generators after all setup is done
        for rule in self.rules:
            if isinstance(rule.frequency, str) and isinstance(
                freq_setting := self.settings.get(rule.frequency),
                FrequencySetting,
            ):
                rule._frequency_setting = freq_setting  # noqa: SLF001

            rule.target_view = self.pixels[rule.target_slice]
            rule.refresh_mask_generator(self)

        self.setting_update_callback()

        self.mask_queue = Queue(maxsize=QUEUE_SIZE)

    def setting_update_callback(self, update_setting: str | None = None) -> None:
        """Pre-calculate the a sequence of mask generators for each frame.

        The total number of frames (and thus rulesets) is the least common multiple of the frequencies of the
        rules. If the lowest frequency is >1, then some (e.g. every other) frames will have no rules applied.
        """
        ruleset_count = math.lcm(
            *(
                setting.value
                for setting in self.settings.values()
                if isinstance(setting, FrequencySetting)
            ),
        )

        if update_setting:
            for rule in self.rules:
                if update_setting in rule.consumed_parameters:
                    rule.refresh_mask_generator(self)

        self.frame_rulesets = tuple(
            tuple(rule.rule_tuple for rule in self.rules if rule.active_on_frame(i))
            for i in range(ruleset_count)
        )

        LOGGER.info(
            "Mask Generator loop re-generated. New length: %i; largest ruleset: %i; empty rulesets: %i",
            len(self.frame_rulesets),
            max(len(loop) for loop in self.frame_rulesets),
            sum(not loop for loop in self.frame_rulesets),
        )

    @classmethod
    def rule(
        cls,
        to_state: StateBase | tuple[StateBase, ...],
        *,
        target_slice: TargetSliceDecVal = EVERYWHERE,
        frequency: int | str = 1,
        predicate: Callable[[Automaton], bool] = lambda _: True,
        random_multiplier: float = 1,
    ) -> Callable[[Callable[[Any, TargetSlice], MaskGen]], Callable[[Self], MaskGen]]:
        """Decorator to add a rule to the automaton.

        Args:
            to_state (StateBase): The state to change to.
            target_slice (TargetSliceDecVal | None, optional): The slice to target. Defaults to entire automaton.
            frequency (int, optional): The frequency of the rule (in frames). Defaults to 1 (i.e. every frame). If
                a string is provided, it references the name of a `FrequencySetting`.
            predicate (Callable[[], bool], optional): Optional predicate to determine if the rule should be
                applied.
            random_multiplier (float, optional): Optional random multiplier for the rule. Defaults to 1.
        """
        match target_slice:
            case int(n):
                actual_slice = (slice(n, n + 1), slice(None))
            case slice(start=x_start, stop=x_stop, step=x_step):
                actual_slice = (slice(x_start, x_stop, x_step), slice(None))
            case (int(n), slice(start=y_start, stop=y_stop, step=y_step)):
                actual_slice = (slice(n, n + 1), slice(y_start, y_stop, y_step))
            case (slice(start=x_start, stop=x_stop, step=x_step), int(y)):
                actual_slice = (slice(x_start, x_stop, x_step), slice(y, y + 1))
            case (
                slice(start=x_start, stop=x_stop, step=x_step),
                slice(start=y_start, stop=y_stop, step=y_step),
            ):
                actual_slice = (
                    slice(x_start, x_stop, x_step),
                    slice(y_start, y_stop, y_step),
                )
            case _:
                raise ValueError(f"Invalid target_slice: {target_slice}")

        del target_slice

        def decorator(
            rule_func: Callable[[Automaton, TargetSlice], MaskGen],
        ) -> Callable[[Automaton], MaskGen]:
            cls._RULES_SOURCE.append(
                Rule(
                    target_slice=actual_slice,
                    rule_func=rule_func,
                    to_state=to_state,
                    frequency=frequency,
                    predicate=predicate,
                    random_multiplier=random_multiplier,
                ),
            )

            if const.DEBUG_MODE:
                # This is just to enable testing/debugging/validation/etc.
                @wraps(rule_func)
                def wrapper(automaton: Automaton) -> MaskGen:
                    return rule_func(automaton, actual_slice)

                cls._RULE_FUNCTIONS.append(wrapper)

                return wrapper

            return None  # The function is never explicitly called directly, only ever via Rule.rule_func

        return decorator

    def islice(self, limit: int) -> Generator[None, None, None]:
        """Run the simulation for a given number of frames."""
        yield from islice(self, limit)

    def fresh_mask(self) -> Mask:
        """Return a fresh mask."""
        return self.zeros(dtype=np.bool_)

    def refresh_content(self) -> Generator[None, None, None]:
        """Generate the frames of the automaton."""
        self.pixels[:, :] = self.mask_queue.get()

        self.frame_index += 1

        yield

    def _rules_worker(self) -> None:
        if not hasattr(self, "durations"):
            self.durations = self.zeros()

        pixels = self.pixels.copy()
        prev_pixels = self.pixels.copy()

        while self.active:
            for ruleset in self.frame_rulesets:
                # Generate masks
                masks = tuple(
<<<<<<< HEAD
                    (target_slice, mask_gen(pixels), state, rand_mult)
                    for target_slice, mask_gen, state, predicate, rand_mult in ruleset
                    if predicate(self)
                )

                for target_slice, mask, state, rand_mult in masks:
                    if rand_mult < 1:
                        mask &= const.RNG.random(mask.shape) < rand_mult  # noqa: PLW2901

                    pixels[target_slice][mask] = state

                self.mask_queue.put(pixels.copy())
=======
                    (target_slice, mask_gen(pixels), state)
                    for target_slice, mask_gen, state, predicate in ruleset
                    if predicate(self)
                )

                # Apply masks
                for target_slice, mask, new_state in masks:
                    if isinstance(new_state, int):
                        pixels[target_slice][mask] = new_state
                    else:
                        # A tuple of ints; distribute them randomly
                        pixels[target_slice][mask] = const.RNG.choice(
                            new_state,
                            size=mask.sum(),
                        )

                if self.TRACK_STATES_DURATION:
                    # Calculate state durations
                    tracked_states_mask = np.isin(pixels, self.TRACK_STATES_DURATION)
                    same_state_mask = (pixels == prev_pixels) & tracked_states_mask
                    new_tracked_state_mask = (pixels != prev_pixels) & tracked_states_mask

                    self.durations[same_state_mask] += 1
                    self.durations[new_tracked_state_mask] = 1
                    self.durations[~tracked_states_mask] = 0

                # Add new frame to queue
                self.mask_queue.put(prev_pixels := pixels.copy())
>>>>>>> 0a6a995e

        LOGGER.debug("Rules worker stopped")

    def _start_rules_thread(self) -> None:
        """Start the rules thread. If it has already been started, do nothing."""
        start_new = False

        if not hasattr(self, "_rules_thread"):
            start_new = True
        elif self._rules_thread.is_alive():
            LOGGER.debug("Rules thread already running")
        else:
            try:
                self._rules_thread.start()
                LOGGER.info("Started existing rules thread")
            except RuntimeError as err:
                if str(err) != "threads can only be started once":
                    raise

                start_new = True

        if start_new:
            self._rules_thread = Thread(target=self._rules_worker)
            self._rules_thread.start()

            LOGGER.info("Started new rules thread")

    def _stop_rules_thread(self) -> None:
        self.active = False

        # Clear the backlog of pending `put` calls - clearing the queue is not sufficient
        while self._rules_thread.is_alive() and not self.mask_queue.empty():
            self.mask_queue.get()

        if not self.mask_queue.empty():
            self.mask_queue.queue.clear()

        self._rules_thread.join(timeout=1)

        if self._rules_thread.is_alive():
            LOGGER.warning("Rules thread did not stop in time")
        else:
            LOGGER.debug("Rules thread stopped")

    @property
    def str_repr(self) -> str:
        """Return a string representation of the automaton."""
        return "\n".join(" ".join(state.char for state in row) for row in self.pixels)

    def translate_slice(
        self,
        slice_: TargetSlice,
        /,
        *,
        vrt: int = 0,
        hrz: int = 0,
    ) -> TargetSlice:
        """Translate a slice in the vertical (down) and horizontal (right) directions.

        Args:
            slice_ (TargetSlice): The slice to translate.
            vrt (int, optional): The vertical translation: positive is down, negative is up. Defaults to 0.
            hrz (int, optional): The horizontal translation: positive is right, negative is left. Defaults to 0.
        """
        rows, cols = slice_
        return _translate_slice(
            rows_start=rows.start,
            rows_stop=rows.stop,
            rows_step=rows.step,
            cols_start=cols.start,
            cols_stop=cols.stop,
            cols_step=cols.step,
            vrt=vrt,
            hrz=hrz,
            height=self.height,
            width=self.width,
        )

    @property
    def shape(self) -> tuple[int, int]:
        """Return the shape of the automaton."""
        return self.pixels.shape  # type: ignore[return-value]

    @property
    def current_content(self) -> Self:
        """Return this automaton.

        Bit of a workaround to get Settings to play nice between Matrix and Automaton instances.
        """
        return self

    def __iter__(self) -> Generator[None, None, None]:
        """Iterate over the frames."""
        self.active = True

        self._start_rules_thread()

        while self.active:
            yield from self.refresh_content()

        LOGGER.debug(
            "DONE DONE DONE DONE DONE DONE DONE DONE DONE DONE DONE DONE DONE DONE DONE DONE DONE DONE DONE",
        )


@lru_cache
def _translate_slice(
    *,
    rows_start: int | None,
    rows_stop: int | None,
    rows_step: int,
    cols_start: int | None,
    cols_stop: int | None,
    cols_step: int,
    vrt: int = 0,
    hrz: int = 0,
    height: int,
    width: int,
) -> TargetSlice:
    return (
        slice(
            _translate_slice_start(
                current=rows_start,
                delta=vrt,
                size=height,
            ),
            _translate_slice_stop(
                current=rows_stop,
                delta=vrt,
                size=height,
            ),
            rows_step,
        ),
        slice(
            _translate_slice_start(
                current=cols_start,
                delta=hrz,
                size=width,
            ),
            _translate_slice_stop(
                current=cols_stop,
                delta=hrz,
                size=width,
            ),
            cols_step,
        ),
    )


def _translate_slice_start(*, current: int | None, delta: int, size: int) -> int | None:
    """Translate the start of a slice by a given delta.

    Takes into account the limit of the automaton: returns None if the slice goes out of bounds in a negative
    direction; raises an error if the slice goes out of bounds in a positive direction (because this means
    the entire slice has gone off the automaton).

    Args:
        delta (int): The translation delta.
        current (int | None): The current start of the slice.
        size (int): The limit of the automaton (either its height or width, depending on the slice direction)

    Returns:
        int | None: The new start of the slice.
    """
    if delta > 0:
        # Right/Down - can go OOB (trailing edge == off-grid in this direction)
        new_value = (current or 0) + delta

        upper_bound = (size - 1) if current is None or current >= 0 else -1
        if new_value > upper_bound:  # Gone off grid - not good!
            raise Automaton.OutOfBoundsError(current, delta, size)
    elif delta < 0:  # Left/Up - can't go OOB
        if current is None:  # Immediately going off grid, but that's okay
            new_value = None
        else:
            lower_bound = 0 if current >= 0 else -size

            if (new_value := current + delta) < lower_bound:
                new_value = None
    elif delta == 0:  # No change
        new_value = current

    return new_value


def _translate_slice_stop(*, current: int | None, delta: int, size: int) -> int | None:
    """Translate the stop of a slice by a given delta.

    Takes into account the limit of the grid: returns None if the slice goes out of bounds in a positive
    direction; raises an error if the slice goes out of bounds in a negative direction (because this means
    the entire slice has gone off the grid).

    Args:
        delta (int): The translation delta.
        current (int | None): The current stop of the slice.
        size (int): The limit of the grid (either its height or width, depending on the slice direction)

    Returns:
        int | None: The new stop of the slice.
    """
    if delta > 0:
        # Right/Down - can't go OOB (leading edge beacomes open end in this direction)
        if current is None:
            new_value = None
        else:
            upper_bound = (size - 1) if current >= 0 else -1

            if (new_value := current + delta) > upper_bound:  # i.e. gone off grid
                new_value = None
    elif delta < 0:
        # Left/Up - can go OOB (trailing edge == off-grid in this direction)
        new_value = (current or 0) + delta  # Negative number!

        lower_bound = 0 if current is not None and current >= 0 else -size
        if new_value < lower_bound:
            raise Automaton.OutOfBoundsError(current, delta, size)
    elif delta == 0:  # No change
        new_value = current

    return new_value<|MERGE_RESOLUTION|>--- conflicted
+++ resolved
@@ -51,16 +51,13 @@
 Mask = NDArray[np.bool_]
 MaskGen = Callable[[GridView], Mask]
 RuleFunc = Callable[["Automaton", TargetSlice], MaskGen]
-<<<<<<< HEAD
-RuleTuple = tuple[TargetSlice, MaskGen, int, Callable[["Automaton"], bool], float]
-=======
 RuleTuple = tuple[
     TargetSlice,
     MaskGen,
     int | tuple[int, ...],
     Callable[["Automaton"], bool],
+    float,
 ]
->>>>>>> 0a6a995e
 FrameRuleSet = tuple[RuleTuple, ...]
 
 QUEUE_SIZE: Final[int] = int(getenv("AUTOMATON_QUEUE_SIZE", "100"))
@@ -251,27 +248,16 @@
             for ruleset in self.frame_rulesets:
                 # Generate masks
                 masks = tuple(
-<<<<<<< HEAD
                     (target_slice, mask_gen(pixels), state, rand_mult)
                     for target_slice, mask_gen, state, predicate, rand_mult in ruleset
                     if predicate(self)
                 )
 
-                for target_slice, mask, state, rand_mult in masks:
+                # Apply masks
+                for target_slice, mask, new_state, rand_mult in masks:
                     if rand_mult < 1:
                         mask &= const.RNG.random(mask.shape) < rand_mult  # noqa: PLW2901
 
-                    pixels[target_slice][mask] = state
-
-                self.mask_queue.put(pixels.copy())
-=======
-                    (target_slice, mask_gen(pixels), state)
-                    for target_slice, mask_gen, state, predicate in ruleset
-                    if predicate(self)
-                )
-
-                # Apply masks
-                for target_slice, mask, new_state in masks:
                     if isinstance(new_state, int):
                         pixels[target_slice][mask] = new_state
                     else:
@@ -293,7 +279,6 @@
 
                 # Add new frame to queue
                 self.mask_queue.put(prev_pixels := pixels.copy())
->>>>>>> 0a6a995e
 
         LOGGER.debug("Rules worker stopped")
 
