"""Cellular Automata module."""

from __future__ import annotations

import math
from abc import ABC
from copy import deepcopy
from dataclasses import dataclass, field
from enum import IntEnum
from functools import lru_cache, wraps
from itertools import islice
from os import getenv
from queue import Queue
from threading import Thread
from typing import (
    Any,
    Callable,
    ClassVar,
    Final,
    Generator,
    Self,
)

import numpy as np
from models.rule import Rule
from numpy.typing import NDArray
from utils import const
from wg_utilities.loggers import get_streaming_logger

from .base import GridView, StateBase
from .dynamic_content import DynamicContent
from .setting import FrequencySetting

LOGGER = get_streaming_logger(__name__)


EVERYWHERE = (slice(None), slice(None))


class Direction(IntEnum):
    """Enum representing the direction of a cell."""

    LEFT = -1
    RIGHT = 1
    UP = -1
    DOWN = 1


TargetSliceDecVal = slice | int | tuple[int | slice, int | slice]
TargetSlice = tuple[slice, slice]
Mask = NDArray[np.bool_]
MaskGen = Callable[[GridView], Mask]
RuleFunc = Callable[["Automaton", TargetSlice], MaskGen]
RuleTuple = tuple[
    TargetSlice,
    MaskGen,
    int | tuple[int, ...],
    Callable[["Automaton"], bool],
<<<<<<< HEAD
=======
    float,
>>>>>>> 237f3687
]
FrameRuleSet = tuple[RuleTuple, ...]

QUEUE_SIZE: Final[int] = int(getenv("AUTOMATON_QUEUE_SIZE", "100"))


@dataclass(kw_only=True, slots=True)
class Automaton(DynamicContent, ABC):
    """Base class for a grid of cells."""

    STATE: ClassVar[type[StateBase]]
    _RULES_SOURCE: ClassVar[list[Rule]] = []
    if const.DEBUG_MODE:
        _RULE_FUNCTIONS: ClassVar[list[Callable[..., MaskGen]]] = []

    TRACK_STATES_DURATION: ClassVar[tuple[int, ...]] = ()

    frame_index: int = field(init=False, default=-1)
    frame_rulesets: tuple[FrameRuleSet, ...] = field(init=False, repr=False)
    rules: list[Rule] = field(init=False, repr=False)

    _rules_thread: Thread = field(init=False, repr=False)
    mask_queue: Queue[GridView] = field(init=False, repr=False)

    durations: GridView = field(init=False, repr=False)

    class OutOfBoundsError(ValueError):
        """Error for when a slice goes out of bounds."""

        def __init__(self, current: int | None, delta: int, limit: int) -> None:
            """Initialize the OutOfBoundsError."""
            self.current = current
            self.delta = delta
            self.limit = limit

            super().__init__(f"Out of bounds: {current} + {delta} > {limit}")

    def __post_init__(self) -> None:
        """Set the calculated attributes of the Grid."""
        DynamicContent.__post_init__(self)

        self.colormap = self.STATE.colormap()
        self.rules = deepcopy(self._RULES_SOURCE)

        # Create the automaton; 0 is the default state
        self.pixels = self.zeros()
        self.durations = self.zeros()

        # Create mask generators after all setup is done
        for rule in self.rules:
            if isinstance(rule.frequency, str) and isinstance(
                freq_setting := self.settings.get(rule.frequency),
                FrequencySetting,
            ):
                rule._frequency_setting = freq_setting  # noqa: SLF001

            rule.target_view = self.pixels[rule.target_slice]
            rule.refresh_mask_generator(self)

        self.setting_update_callback()

        self.mask_queue = Queue(maxsize=QUEUE_SIZE)

    def setting_update_callback(self, update_setting: str | None = None) -> None:
        """Pre-calculate the a sequence of mask generators for each frame.

        The total number of frames (and thus rulesets) is the least common multiple of the frequencies of the
        rules. If the lowest frequency is >1, then some (e.g. every other) frames will have no rules applied.
        """
        ruleset_count = math.lcm(
            *(
                setting.value
                for setting in self.settings.values()
                if isinstance(setting, FrequencySetting)
            ),
        )

        if update_setting:
            for rule in self.rules:
                if update_setting in rule.consumed_parameters:
                    rule.refresh_mask_generator(self)

        self.frame_rulesets = tuple(
            tuple(rule.rule_tuple for rule in self.rules if rule.active_on_frame(i))
            for i in range(ruleset_count)
        )

        LOGGER.info(
            "Mask Generator loop re-generated. New length: %i; largest ruleset: %i; empty rulesets: %i",
            len(self.frame_rulesets),
            max(len(loop) for loop in self.frame_rulesets),
            sum(not loop for loop in self.frame_rulesets),
        )

    @classmethod
    def rule(
        cls,
        to_state: StateBase | tuple[StateBase, ...],
        *,
        target_slice: TargetSliceDecVal = EVERYWHERE,
        frequency: int | str = 1,
<<<<<<< HEAD
        predicate: Callable[[Self], bool] = lambda _: True,
=======
        predicate: Callable[[Automaton], bool] = lambda _: True,
        random_multiplier: float = 1,
>>>>>>> 237f3687
    ) -> Callable[[Callable[[Any, TargetSlice], MaskGen]], Callable[[Self], MaskGen]]:
        """Decorator to add a rule to the automaton.

        Args:
            to_state (StateBase): The state to change to.
            target_slice (TargetSliceDecVal | None, optional): The slice to target. Defaults to entire automaton.
            frequency (int, optional): The frequency of the rule (in frames). Defaults to 1 (i.e. every frame). If
                a string is provided, it references the name of a `FrequencySetting`.
            predicate (Callable[[], bool], optional): Optional predicate to determine if the rule should be
                applied.
            random_multiplier (float, optional): Optional random multiplier for the rule. Defaults to 1.
        """
        match target_slice:
            case int(n):
                actual_slice = (slice(n, n + 1), slice(None))
            case slice(start=x_start, stop=x_stop, step=x_step):
                actual_slice = (slice(x_start, x_stop, x_step), slice(None))
            case (int(n), slice(start=y_start, stop=y_stop, step=y_step)):
                actual_slice = (slice(n, n + 1), slice(y_start, y_stop, y_step))
            case (slice(start=x_start, stop=x_stop, step=x_step), int(y)):
                actual_slice = (slice(x_start, x_stop, x_step), slice(y, y + 1))
            case (
                slice(start=x_start, stop=x_stop, step=x_step),
                slice(start=y_start, stop=y_stop, step=y_step),
            ):
                actual_slice = (
                    slice(x_start, x_stop, x_step),
                    slice(y_start, y_stop, y_step),
                )
            case _:
                raise ValueError(f"Invalid target_slice: {target_slice}")

        del target_slice

        def decorator(
            rule_func: Callable[[Automaton, TargetSlice], MaskGen],
        ) -> Callable[[Automaton], MaskGen]:
            cls._RULES_SOURCE.append(
                Rule(
                    target_slice=actual_slice,
                    rule_func=rule_func,
                    to_state=to_state,
                    frequency=frequency,
<<<<<<< HEAD
                    predicate=predicate,  # type: ignore[arg-type]
=======
                    predicate=predicate,
                    random_multiplier=random_multiplier,
>>>>>>> 237f3687
                ),
            )

            if const.DEBUG_MODE:
                # This is just to enable testing/debugging/validation/etc.
                @wraps(rule_func)
                def wrapper(automaton: Automaton) -> MaskGen:
                    return rule_func(automaton, actual_slice)

                cls._RULE_FUNCTIONS.append(wrapper)

                return wrapper

            return None  # The function is never explicitly called directly, only ever via Rule.rule_func

        return decorator

    def islice(self, limit: int) -> Generator[None, None, None]:
        """Run the simulation for a given number of frames."""
        yield from islice(self, limit)

    def fresh_mask(self) -> Mask:
        """Return a fresh mask."""
        return self.zeros(dtype=np.bool_)

    def refresh_content(self) -> Generator[None, None, None]:
        """Generate the frames of the automaton."""
        self.pixels[:, :] = self.mask_queue.get()

        self.frame_index += 1

        yield

    def _rules_worker(self) -> None:
        if not hasattr(self, "durations"):
            self.durations = self.zeros()

        pixels = self.pixels.copy()
        prev_pixels = self.pixels.copy()

        while self.active:
            for ruleset in self.frame_rulesets:
                # Generate masks
                masks = tuple(
<<<<<<< HEAD
                    (target_slice, mask_gen(pixels), state)
                    for target_slice, mask_gen, state, predicate in ruleset
                    if predicate(self)
                )

                for target_slice, mask, new_state in masks:
                    if isinstance(new_state, int):
                        pixels[target_slice][mask] = new_state
                    else:
                        # A tuple of ints, distribute them randomly
=======
                    (target_slice, mask_gen(pixels), state, rand_mult)
                    for target_slice, mask_gen, state, predicate, rand_mult in ruleset
                    if predicate(self)
                )

                # Apply masks
                for target_slice, mask, new_state, rand_mult in masks:
                    if rand_mult < 1:
                        mask &= const.RNG.random(mask.shape) < rand_mult  # noqa: PLW2901

                    if isinstance(new_state, int):
                        pixels[target_slice][mask] = new_state
                    else:
                        # A tuple of ints; distribute them randomly
>>>>>>> 237f3687
                        pixels[target_slice][mask] = const.RNG.choice(
                            new_state,
                            size=mask.sum(),
                        )

                if self.TRACK_STATES_DURATION:
                    # Calculate state durations
                    tracked_states_mask = np.isin(pixels, self.TRACK_STATES_DURATION)
                    same_state_mask = (pixels == prev_pixels) & tracked_states_mask
                    new_tracked_state_mask = (pixels != prev_pixels) & tracked_states_mask

                    self.durations[same_state_mask] += 1
                    self.durations[new_tracked_state_mask] = 1
                    self.durations[~tracked_states_mask] = 0

                # Add new frame to queue
                self.mask_queue.put(prev_pixels := pixels.copy())

        LOGGER.debug("Rules worker stopped")

    def _start_rules_thread(self) -> None:
        """Start the rules thread. If it has already been started, do nothing."""
        start_new = False

        if not hasattr(self, "_rules_thread"):
            start_new = True
        elif self._rules_thread.is_alive():
            LOGGER.debug("Rules thread already running")
        else:
            try:
                self._rules_thread.start()
                LOGGER.info("Started existing rules thread")
            except RuntimeError as err:
                if str(err) != "threads can only be started once":
                    raise

                start_new = True

        if start_new:
            self._rules_thread = Thread(target=self._rules_worker)
            self._rules_thread.start()

            LOGGER.info("Started new rules thread")

    def _stop_rules_thread(self) -> None:
        self.active = False

        # Clear the backlog of pending `put` calls - clearing the queue is not sufficient
        while self._rules_thread.is_alive() and not self.mask_queue.empty():
            self.mask_queue.get()

        if not self.mask_queue.empty():
            self.mask_queue.queue.clear()

        self._rules_thread.join(timeout=1)

        if self._rules_thread.is_alive():
            LOGGER.warning("Rules thread did not stop in time")
        else:
            LOGGER.debug("Rules thread stopped")

    @property
    def str_repr(self) -> str:
        """Return a string representation of the automaton."""
        return "\n".join(" ".join(state.char for state in row) for row in self.pixels)

    def translate_slice(
        self,
        slice_: TargetSlice,
        /,
        *,
        vrt: int = 0,
        hrz: int = 0,
    ) -> TargetSlice:
        """Translate a slice in the vertical (down) and horizontal (right) directions.

        Args:
            slice_ (TargetSlice): The slice to translate.
            vrt (int, optional): The vertical translation: positive is down, negative is up. Defaults to 0.
            hrz (int, optional): The horizontal translation: positive is right, negative is left. Defaults to 0.
        """
        rows, cols = slice_
        return _translate_slice(
            rows_start=rows.start,
            rows_stop=rows.stop,
            rows_step=rows.step,
            cols_start=cols.start,
            cols_stop=cols.stop,
            cols_step=cols.step,
            vrt=vrt,
            hrz=hrz,
            height=self.height,
            width=self.width,
        )

    @property
    def shape(self) -> tuple[int, int]:
        """Return the shape of the automaton."""
        return self.pixels.shape  # type: ignore[return-value]

    @property
    def current_content(self) -> Self:
        """Return this automaton.

        Bit of a workaround to get Settings to play nice between Matrix and Automaton instances.
        """
        return self

    def __iter__(self) -> Generator[None, None, None]:
        """Iterate over the frames."""
        self.active = True

        self._start_rules_thread()

        while self.active:
            yield from self.refresh_content()


@lru_cache
def _translate_slice(
    *,
    rows_start: int | None,
    rows_stop: int | None,
    rows_step: int,
    cols_start: int | None,
    cols_stop: int | None,
    cols_step: int,
    vrt: int = 0,
    hrz: int = 0,
    height: int,
    width: int,
) -> TargetSlice:
    return (
        slice(
            _translate_slice_start(
                current=rows_start,
                delta=vrt,
                size=height,
            ),
            _translate_slice_stop(
                current=rows_stop,
                delta=vrt,
                size=height,
            ),
            rows_step,
        ),
        slice(
            _translate_slice_start(
                current=cols_start,
                delta=hrz,
                size=width,
            ),
            _translate_slice_stop(
                current=cols_stop,
                delta=hrz,
                size=width,
            ),
            cols_step,
        ),
    )


def _translate_slice_start(*, current: int | None, delta: int, size: int) -> int | None:
    """Translate the start of a slice by a given delta.

    Takes into account the limit of the automaton: returns None if the slice goes out of bounds in a negative
    direction; raises an error if the slice goes out of bounds in a positive direction (because this means
    the entire slice has gone off the automaton).

    Args:
        delta (int): The translation delta.
        current (int | None): The current start of the slice.
        size (int): The limit of the automaton (either its height or width, depending on the slice direction)

    Returns:
        int | None: The new start of the slice.
    """
    if delta > 0:
        # Right/Down - can go OOB (trailing edge == off-grid in this direction)
        new_value = (current or 0) + delta

        upper_bound = (size - 1) if current is None or current >= 0 else -1
        if new_value > upper_bound:  # Gone off grid - not good!
            raise Automaton.OutOfBoundsError(current, delta, size)
    elif delta < 0:  # Left/Up - can't go OOB
        if current is None:  # Immediately going off grid, but that's okay
            new_value = None
        else:
            lower_bound = 0 if current >= 0 else -size

            if (new_value := current + delta) < lower_bound:
                new_value = None
    elif delta == 0:  # No change
        new_value = current

    return new_value


def _translate_slice_stop(*, current: int | None, delta: int, size: int) -> int | None:
    """Translate the stop of a slice by a given delta.

    Takes into account the limit of the grid: returns None if the slice goes out of bounds in a positive
    direction; raises an error if the slice goes out of bounds in a negative direction (because this means
    the entire slice has gone off the grid).

    Args:
        delta (int): The translation delta.
        current (int | None): The current stop of the slice.
        size (int): The limit of the grid (either its height or width, depending on the slice direction)

    Returns:
        int | None: The new stop of the slice.
    """
    if delta > 0:
        # Right/Down - can't go OOB (leading edge beacomes open end in this direction)
        if current is None:
            new_value = None
        else:
            upper_bound = (size - 1) if current >= 0 else -1

            if (new_value := current + delta) > upper_bound:  # i.e. gone off grid
                new_value = None
    elif delta < 0:
        # Left/Up - can go OOB (trailing edge == off-grid in this direction)
        new_value = (current or 0) + delta  # Negative number!

        lower_bound = 0 if current is not None and current >= 0 else -size
        if new_value < lower_bound:
            raise Automaton.OutOfBoundsError(current, delta, size)
    elif delta == 0:  # No change
        new_value = current

    return new_value<|MERGE_RESOLUTION|>--- conflicted
+++ resolved
@@ -56,10 +56,7 @@
     MaskGen,
     int | tuple[int, ...],
     Callable[["Automaton"], bool],
-<<<<<<< HEAD
-=======
     float,
->>>>>>> 237f3687
 ]
 FrameRuleSet = tuple[RuleTuple, ...]
 
@@ -161,12 +158,8 @@
         *,
         target_slice: TargetSliceDecVal = EVERYWHERE,
         frequency: int | str = 1,
-<<<<<<< HEAD
         predicate: Callable[[Self], bool] = lambda _: True,
-=======
-        predicate: Callable[[Automaton], bool] = lambda _: True,
         random_multiplier: float = 1,
->>>>>>> 237f3687
     ) -> Callable[[Callable[[Any, TargetSlice], MaskGen]], Callable[[Self], MaskGen]]:
         """Decorator to add a rule to the automaton.
 
@@ -210,12 +203,8 @@
                     rule_func=rule_func,
                     to_state=to_state,
                     frequency=frequency,
-<<<<<<< HEAD
                     predicate=predicate,  # type: ignore[arg-type]
-=======
-                    predicate=predicate,
                     random_multiplier=random_multiplier,
->>>>>>> 237f3687
                 ),
             )
 
@@ -260,18 +249,6 @@
             for ruleset in self.frame_rulesets:
                 # Generate masks
                 masks = tuple(
-<<<<<<< HEAD
-                    (target_slice, mask_gen(pixels), state)
-                    for target_slice, mask_gen, state, predicate in ruleset
-                    if predicate(self)
-                )
-
-                for target_slice, mask, new_state in masks:
-                    if isinstance(new_state, int):
-                        pixels[target_slice][mask] = new_state
-                    else:
-                        # A tuple of ints, distribute them randomly
-=======
                     (target_slice, mask_gen(pixels), state, rand_mult)
                     for target_slice, mask_gen, state, predicate, rand_mult in ruleset
                     if predicate(self)
@@ -286,7 +263,6 @@
                         pixels[target_slice][mask] = new_state
                     else:
                         # A tuple of ints; distribute them randomly
->>>>>>> 237f3687
                         pixels[target_slice][mask] = const.RNG.choice(
                             new_state,
                             size=mask.sum(),
