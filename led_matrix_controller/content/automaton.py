"""Cellular Automata module."""

from __future__ import annotations

import math
from abc import ABC
from copy import deepcopy
from dataclasses import dataclass, field
from enum import IntEnum
from functools import lru_cache, wraps
from itertools import islice
from os import getenv
from queue import Queue
from threading import Thread
from typing import (
    Any,
    Callable,
    ClassVar,
    Final,
    Generator,
    Self,
)

import numpy as np
from models.rule import Rule
from numpy.typing import NDArray
from utils import const
from wg_utilities.loggers import get_streaming_logger

from .base import GridView, StateBase
from .dynamic_content import DynamicContent
from .setting import FrequencySetting

LOGGER = get_streaming_logger(__name__)


EVERYWHERE = (slice(None), slice(None))


class Direction(IntEnum):
    """Enum representing the direction of a cell."""

    LEFT = -1
    RIGHT = 1
    UP = -1
    DOWN = 1


TargetSliceDecVal = slice | int | tuple[int | slice, int | slice]
TargetSlice = tuple[slice, slice]
Mask = NDArray[np.bool_]
MaskGen = Callable[[GridView], Mask]
RuleFunc = Callable[["Automaton", TargetSlice], MaskGen]
RuleTuple = tuple[
    TargetSlice,
    MaskGen,
    int | tuple[int, ...],
    Callable[["Automaton"], bool],
]
FrameRuleSet = tuple[RuleTuple, ...]

QUEUE_SIZE: Final[int] = int(getenv("AUTOMATON_QUEUE_SIZE", "100"))


@dataclass(kw_only=True, slots=True)
class Automaton(DynamicContent, ABC):
    """Base class for a grid of cells."""

    STATE: ClassVar[type[StateBase]]
    _RULES_SOURCE: ClassVar[list[Rule]] = []
    if const.DEBUG_MODE:
        _RULE_FUNCTIONS: ClassVar[list[Callable[..., MaskGen]]] = []

    TRACK_STATES_DURATION: ClassVar[tuple[int, ...]] = ()

    frame_index: int = field(init=False, default=-1)
    frame_rulesets: tuple[FrameRuleSet, ...] = field(init=False, repr=False)
    rules: list[Rule] = field(init=False, repr=False)

    _rules_thread: Thread = field(init=False, repr=False)
    mask_queue: Queue[GridView] = field(init=False, repr=False)

    durations: GridView = field(init=False, repr=False)

    class OutOfBoundsError(ValueError):
        """Error for when a slice goes out of bounds."""

        def __init__(self, current: int | None, delta: int, limit: int) -> None:
            """Initialize the OutOfBoundsError."""
            self.current = current
            self.delta = delta
            self.limit = limit

            super().__init__(f"Out of bounds: {current} + {delta} > {limit}")

    def __post_init__(self) -> None:
        """Set the calculated attributes of the Grid."""
        DynamicContent.__post_init__(self)

        self.colormap = self.STATE.colormap()
        self.rules = deepcopy(self._RULES_SOURCE)

        # Create the automaton; 0 is the default state
        self.pixels = self.zeros()

        # Create mask generators after all setup is done
        for rule in self.rules:
            if isinstance(rule.frequency, str) and isinstance(
                freq_setting := self.settings.get(rule.frequency),
                FrequencySetting,
            ):
                rule._frequency_setting = freq_setting  # noqa: SLF001

            rule.target_view = self.pixels[rule.target_slice]
            rule.refresh_mask_generator(self)

        self.setting_update_callback()

        self.mask_queue = Queue(maxsize=QUEUE_SIZE)

    def setting_update_callback(self, update_setting: str | None = None) -> None:
        """Pre-calculate the a sequence of mask generators for each frame.

        The total number of frames (and thus rulesets) is the least common multiple of the frequencies of the
        rules. If the lowest frequency is >1, then some (e.g. every other) frames will have no rules applied.
        """
        ruleset_count = math.lcm(
            *(
                setting.value
                for setting in self.settings.values()
                if isinstance(setting, FrequencySetting)
            ),
        )

        if update_setting:
            for rule in self.rules:
                if update_setting in rule.consumed_parameters:
                    rule.refresh_mask_generator(self)

        self.frame_rulesets = tuple(
            tuple(rule.rule_tuple for rule in self.rules if rule.active_on_frame(i))
            for i in range(ruleset_count)
        )

        LOGGER.info(
            "Mask Generator loop re-generated. New length: %i; largest ruleset: %i; empty rulesets: %i",
            len(self.frame_rulesets),
            max(len(loop) for loop in self.frame_rulesets),
            sum(not loop for loop in self.frame_rulesets),
        )

    @classmethod
    def rule(
        cls,
        to_state: StateBase | tuple[StateBase, ...],
        *,
        target_slice: TargetSliceDecVal = EVERYWHERE,
        frequency: int | str = 1,
        predicate: Callable[[Automaton], bool] = lambda _: True,
    ) -> Callable[[Callable[[Any, TargetSlice], MaskGen]], Callable[[Self], MaskGen]]:
        """Decorator to add a rule to the automaton.

        Args:
            to_state (StateBase): The state to change to.
            target_slice (TargetSliceDecVal | None, optional): The slice to target. Defaults to entire automaton.
            frequency (int, optional): The frequency of the rule (in frames). Defaults to 1 (i.e. every frame). If
                a string is provided, it references the name of a `FrequencySetting`.
            predicate (Callable[[], bool], optional): Optional predicate to determine if the rule should be
                applied.
        """
        match target_slice:
            case int(n):
                actual_slice = (slice(n, n + 1), slice(None))
            case slice(start=x_start, stop=x_stop, step=x_step):
                actual_slice = (slice(x_start, x_stop, x_step), slice(None))
            case (int(n), slice(start=y_start, stop=y_stop, step=y_step)):
                actual_slice = (slice(n, n + 1), slice(y_start, y_stop, y_step))
            case (slice(start=x_start, stop=x_stop, step=x_step), int(y)):
                actual_slice = (slice(x_start, x_stop, x_step), slice(y, y + 1))
            case (
                slice(start=x_start, stop=x_stop, step=x_step),
                slice(start=y_start, stop=y_stop, step=y_step),
            ):
                actual_slice = (
                    slice(x_start, x_stop, x_step),
                    slice(y_start, y_stop, y_step),
                )
            case _:
                raise ValueError(f"Invalid target_slice: {target_slice}")

        del target_slice

        def decorator(
            rule_func: Callable[[Automaton, TargetSlice], MaskGen],
        ) -> Callable[[Automaton], MaskGen]:
            cls._RULES_SOURCE.append(
                Rule(
                    target_slice=actual_slice,
                    rule_func=rule_func,
                    to_state=to_state,
                    frequency=frequency,
                    predicate=predicate,
                ),
            )

            if const.DEBUG_MODE:
                # This is just to enable testing/debugging/validation/etc.
                @wraps(rule_func)
                def wrapper(automaton: Automaton) -> MaskGen:
                    return rule_func(automaton, actual_slice)

                cls._RULE_FUNCTIONS.append(wrapper)

                return wrapper

            return None  # The function is never explicitly called directly, only ever via Rule.rule_func

        return decorator

    def islice(self, limit: int) -> Generator[None, None, None]:
        """Run the simulation for a given number of frames."""
        yield from islice(self, limit)

    def fresh_mask(self) -> Mask:
        """Return a fresh mask."""
        return self.zeros(dtype=np.bool_)

    def refresh_content(self) -> Generator[None, None, None]:
        """Generate the frames of the automaton."""
        self.pixels[:, :] = self.mask_queue.get()

        self.frame_index += 1

        yield

    def _rules_worker(self) -> None:
        if not hasattr(self, "durations"):
            self.durations = self.zeros()

        pixels = self.pixels.copy()
        prev_pixels = self.pixels.copy()

        while self.active:
            for ruleset in self.frame_rulesets:
                # Generate masks
                masks = tuple(
                    (target_slice, mask_gen(pixels), state)
                    for target_slice, mask_gen, state, predicate in ruleset
                    if predicate(self)
                )

<<<<<<< HEAD
                # Apply masks
                for target_slice, mask, new_state in masks:
                    if isinstance(new_state, int):
                        pixels[target_slice][mask] = new_state
                    else:
                        # A tuple of ints, distribute them randomly
                        pixels[target_slice][mask] = const.RNG.choice(
                            new_state,
                            size=mask.sum(),
                        )

                if self.TRACK_STATES_DURATION:
                    # Calculate state durations
                    tracked_states_mask = np.isin(pixels, self.TRACK_STATES_DURATION)
                    same_state_mask = (pixels == prev_pixels) & tracked_states_mask
                    new_tracked_state_mask = (pixels != prev_pixels) & tracked_states_mask

                    self.durations[same_state_mask] += 1
                    self.durations[new_tracked_state_mask] = 1
                    self.durations[~tracked_states_mask] = 0

                # Add new frame to queue
                self.mask_queue.put(prev_pixels := pixels.copy())
=======
                for target_slice, mask, state in masks:
                    if isinstance(state, int):
                        pixels[target_slice][mask] = state
                    else:
                        # Distribute the state across the mask
                        pixels[target_slice][mask] = const.RNG.choice(
                            state,
                            size=mask.sum(),
                        )

                self.mask_queue.put(pixels.copy())
>>>>>>> 73a557dd

        LOGGER.debug("Rules worker stopped")

    def _start_rules_thread(self) -> None:
        """Start the rules thread. If it has already been started, do nothing."""
        start_new = False

        if not hasattr(self, "_rules_thread"):
            start_new = True
        elif self._rules_thread.is_alive():
            LOGGER.debug("Rules thread already running")
        else:
            try:
                self._rules_thread.start()
                LOGGER.info("Started existing rules thread")
            except RuntimeError as err:
                if str(err) != "threads can only be started once":
                    raise

                start_new = True

        if start_new:
            self._rules_thread = Thread(target=self._rules_worker)
            self._rules_thread.start()

            LOGGER.info("Started new rules thread")

    def _stop_rules_thread(self) -> None:
        self.active = False

        # Clear the backlog of pending `put` calls - clearing the queue is not sufficient
        while self._rules_thread.is_alive() and not self.mask_queue.empty():
            self.mask_queue.get()

        if not self.mask_queue.empty():
            self.mask_queue.queue.clear()

        self._rules_thread.join(timeout=1)

        if self._rules_thread.is_alive():
            LOGGER.warning("Rules thread did not stop in time")
        else:
            LOGGER.debug("Rules thread stopped")

    @property
    def str_repr(self) -> str:
        """Return a string representation of the automaton."""
        return "\n".join(" ".join(state.char for state in row) for row in self.pixels)

    def translate_slice(
        self,
        slice_: TargetSlice,
        /,
        *,
        vrt: int = 0,
        hrz: int = 0,
    ) -> TargetSlice:
        """Translate a slice in the vertical (down) and horizontal (right) directions.

        Args:
            slice_ (TargetSlice): The slice to translate.
            vrt (int, optional): The vertical translation: positive is down, negative is up. Defaults to 0.
            hrz (int, optional): The horizontal translation: positive is right, negative is left. Defaults to 0.
        """
        rows, cols = slice_
        return _translate_slice(
            rows_start=rows.start,
            rows_stop=rows.stop,
            rows_step=rows.step,
            cols_start=cols.start,
            cols_stop=cols.stop,
            cols_step=cols.step,
            vrt=vrt,
            hrz=hrz,
            height=self.height,
            width=self.width,
        )

    @property
    def shape(self) -> tuple[int, int]:
        """Return the shape of the automaton."""
        return self.pixels.shape  # type: ignore[return-value]

    @property
    def current_content(self) -> Self:
        """Return this automaton.

        Bit of a workaround to get Settings to play nice between Matrix and Automaton instances.
        """
        return self

    def __iter__(self) -> Generator[None, None, None]:
        """Iterate over the frames."""
        self.active = True

        self._start_rules_thread()

        while self.active:
            yield from self.refresh_content()

        LOGGER.debug(
            "DONE DONE DONE DONE DONE DONE DONE DONE DONE DONE DONE DONE DONE DONE DONE DONE DONE DONE DONE",
        )


@lru_cache
def _translate_slice(
    *,
    rows_start: int | None,
    rows_stop: int | None,
    rows_step: int,
    cols_start: int | None,
    cols_stop: int | None,
    cols_step: int,
    vrt: int = 0,
    hrz: int = 0,
    height: int,
    width: int,
) -> TargetSlice:
    return (
        slice(
            _translate_slice_start(
                current=rows_start,
                delta=vrt,
                size=height,
            ),
            _translate_slice_stop(
                current=rows_stop,
                delta=vrt,
                size=height,
            ),
            rows_step,
        ),
        slice(
            _translate_slice_start(
                current=cols_start,
                delta=hrz,
                size=width,
            ),
            _translate_slice_stop(
                current=cols_stop,
                delta=hrz,
                size=width,
            ),
            cols_step,
        ),
    )


def _translate_slice_start(*, current: int | None, delta: int, size: int) -> int | None:
    """Translate the start of a slice by a given delta.

    Takes into account the limit of the automaton: returns None if the slice goes out of bounds in a negative
    direction; raises an error if the slice goes out of bounds in a positive direction (because this means
    the entire slice has gone off the automaton).

    Args:
        delta (int): The translation delta.
        current (int | None): The current start of the slice.
        size (int): The limit of the automaton (either its height or width, depending on the slice direction)

    Returns:
        int | None: The new start of the slice.
    """
    if delta > 0:
        # Right/Down - can go OOB (trailing edge == off-grid in this direction)
        new_value = (current or 0) + delta

        upper_bound = (size - 1) if current is None or current >= 0 else -1
        if new_value > upper_bound:  # Gone off grid - not good!
            raise Automaton.OutOfBoundsError(current, delta, size)
    elif delta < 0:  # Left/Up - can't go OOB
        if current is None:  # Immediately going off grid, but that's okay
            new_value = None
        else:
            lower_bound = 0 if current >= 0 else -size

            if (new_value := current + delta) < lower_bound:
                new_value = None
    elif delta == 0:  # No change
        new_value = current

    return new_value


def _translate_slice_stop(*, current: int | None, delta: int, size: int) -> int | None:
    """Translate the stop of a slice by a given delta.

    Takes into account the limit of the grid: returns None if the slice goes out of bounds in a positive
    direction; raises an error if the slice goes out of bounds in a negative direction (because this means
    the entire slice has gone off the grid).

    Args:
        delta (int): The translation delta.
        current (int | None): The current stop of the slice.
        size (int): The limit of the grid (either its height or width, depending on the slice direction)

    Returns:
        int | None: The new stop of the slice.
    """
    if delta > 0:
        # Right/Down - can't go OOB (leading edge beacomes open end in this direction)
        if current is None:
            new_value = None
        else:
            upper_bound = (size - 1) if current >= 0 else -1

            if (new_value := current + delta) > upper_bound:  # i.e. gone off grid
                new_value = None
    elif delta < 0:
        # Left/Up - can go OOB (trailing edge == off-grid in this direction)
        new_value = (current or 0) + delta  # Negative number!

        lower_bound = 0 if current is not None and current >= 0 else -size
        if new_value < lower_bound:
            raise Automaton.OutOfBoundsError(current, delta, size)
    elif delta == 0:  # No change
        new_value = current

    return new_value<|MERGE_RESOLUTION|>--- conflicted
+++ resolved
@@ -249,13 +249,12 @@
                     if predicate(self)
                 )
 
-<<<<<<< HEAD
                 # Apply masks
                 for target_slice, mask, new_state in masks:
                     if isinstance(new_state, int):
                         pixels[target_slice][mask] = new_state
                     else:
-                        # A tuple of ints, distribute them randomly
+                        # A tuple of ints; distribute them randomly
                         pixels[target_slice][mask] = const.RNG.choice(
                             new_state,
                             size=mask.sum(),
@@ -273,19 +272,6 @@
 
                 # Add new frame to queue
                 self.mask_queue.put(prev_pixels := pixels.copy())
-=======
-                for target_slice, mask, state in masks:
-                    if isinstance(state, int):
-                        pixels[target_slice][mask] = state
-                    else:
-                        # Distribute the state across the mask
-                        pixels[target_slice][mask] = const.RNG.choice(
-                            state,
-                            size=mask.sum(),
-                        )
-
-                self.mask_queue.put(pixels.copy())
->>>>>>> 73a557dd
 
         LOGGER.debug("Rules worker stopped")
 
