--- conflicted
+++ resolved
@@ -58,13 +58,8 @@
             maximum=100,
             transition_rate=0.0001,
             fp_precision=4,
-<<<<<<< HEAD
-            payload_modifier=lambda x: x / 1000,  # Anything above 0.1 is too much rain!
-=======
-            requires_rule_regeneration=False,
             # Anything above 0.1 is too much rain!
             payload_modifier=lambda x, _: x / 1000,
->>>>>>> 8531e94e
         ),
     ] = 0.025
     rain_speed: Annotated[
