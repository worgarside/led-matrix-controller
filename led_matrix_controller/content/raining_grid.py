--- conflicted
+++ resolved
@@ -180,19 +180,11 @@
 def generate_raindrops(ca: RainingGrid, target_slice: TargetSlice) -> MaskGen:
     """Generate raindrops at the top of the grid."""
     shape = ca.pixels[target_slice].shape
-<<<<<<< HEAD
-=======
 
     def mask_gen(_: GridView) -> Mask:
         return const.RNG.random(shape) < ca.rain_chance
 
     return mask_gen
->>>>>>> a2b90fc5
-
-    def mask_gen() -> Mask:
-        return const.RNG.random(shape) < ca.rain_chance
-
-    return mask_gen
 
 
 @RainingGrid.rule(
@@ -202,15 +194,6 @@
 )
 def move_rain_down(ca: RainingGrid, target_slice: TargetSlice) -> MaskGen:
     """Move raindrops down one cell."""
-<<<<<<< HEAD
-    below_pixels = ca.pixels[target_slice]
-    above_pixels = ca.pixels[ca.translate_slice(target_slice, vrt=Direction.UP)]
-
-    def mask_gen() -> Mask:
-        return (above_pixels == State.RAINDROP.state) & (below_pixels == State.NULL.state)  # type: ignore[no-any-return]
-
-    return mask_gen
-=======
 
     def mask_gen(pixels: GridView) -> Mask:
         below_pixels = pixels[target_slice]
@@ -219,47 +202,11 @@
         return (above_pixels == State.RAINDROP.state) & (below_pixels == State.NULL.state)  # type: ignore[no-any-return]
 
     return mask_gen
-
-
-def top_of_rain_down_mask(
-    top_row: GridView,
-    raindrop: int,
-    second_row: GridView,
-    above_slice: GridView,
-    middle_slice: GridView,
-    below_slice: GridView,
-    last_row: GridView,
-    penultimate_row: GridView,
-) -> Mask:
-    return np.vstack(
-        (
-            (top_row == raindrop) & (second_row == raindrop),
-            (
-                (above_slice != raindrop)
-                & (middle_slice == raindrop)
-                & (below_slice == raindrop)
-            ),
-            (last_row == raindrop) & (penultimate_row != raindrop),
-        ),
-    )
->>>>>>> a2b90fc5
 
 
 @RainingGrid.rule(State.NULL, frequency="rain_speed")
 def top_of_rain_down(_: RainingGrid, __: TargetSlice) -> MaskGen:
     """Move the top of a raindrop down."""
-<<<<<<< HEAD
-    top_row = ca.pixels[0]
-    raindrop = State.RAINDROP.state
-    second_row = ca.pixels[1]
-    above_pixels = ca.pixels[slice(None, -2), slice(None)]
-    middle_pixels = ca.pixels[slice(1, -1), slice(None)]
-    below_pixels = ca.pixels[slice(2, None), slice(None)]
-    last_row = ca.pixels[-1]
-    penultimate_row = ca.pixels[-2]
-
-    def mask_gen() -> Mask:
-=======
     raindrop = State.RAINDROP.state
 
     def mask_gen(pixels: GridView) -> Mask:
@@ -271,7 +218,6 @@
         last_row = pixels[-1]
         penultimate_row = pixels[-2]
 
->>>>>>> a2b90fc5
         return np.vstack(
             (
                 (top_row == raindrop) & (second_row == raindrop),
@@ -283,14 +229,20 @@
                 (last_row == raindrop) & (penultimate_row != raindrop),
             ),
         )
-<<<<<<< HEAD
-=======
-
-    return mask_gen
-
->>>>>>> a2b90fc5
-
-    return mask_gen
+
+    return mask_gen
+
+
+def _splash_mask(
+    source_slice: GridView,
+    raindrop: int,
+    splash_spots: GridView,
+    null: int,
+    below_slice: GridView,
+) -> Mask:
+    return (  # type: ignore[no-any-return]
+        (source_slice == raindrop) & (splash_spots == null) & (below_slice == null)
+    )
 
 
 def _splash(
@@ -299,24 +251,6 @@
     *,
     source_slice_direction: Literal[Direction.LEFT, Direction.RIGHT],
 ) -> MaskGen:
-<<<<<<< HEAD
-    source_pixels = ca.pixels[
-        ca.translate_slice(
-            target_slice,
-            vrt=Direction.DOWN,
-            hrz=source_slice_direction,
-        )
-    ]
-    splash_spots = ca.pixels[target_slice]
-    below_pixels = ca.pixels[ca.translate_slice(target_slice, vrt=Direction.DOWN)]
-
-    def mask_gen() -> Mask:
-        return (  # type: ignore[no-any-return]
-            (source_pixels == State.RAINDROP.state)
-            & (splash_spots == State.NULL.state)
-            & (below_pixels == State.NULL.state)
-        )
-=======
     def mask_gen(pixels: GridView) -> Mask:
         source_pixels = pixels[
             ca.translate_slice(
@@ -332,7 +266,6 @@
             & (splash_spots == State.NULL.state)
             & (below_pixels == State.NULL.state)
         )
->>>>>>> a2b90fc5
 
     return mask_gen
 
@@ -364,20 +297,6 @@
     splash_state: State,
     source_slice_direction: Literal[Direction.LEFT, Direction.RIGHT],
 ) -> MaskGen:
-<<<<<<< HEAD
-    source_pixels = ca.pixels[
-        ca.translate_slice(
-            target_slice,
-            vrt=Direction.DOWN,
-            hrz=source_slice_direction,
-        )
-    ]
-
-    state = splash_state.state
-
-    def mask_gen() -> Mask:
-        return np.equal(source_pixels, state) & np.equal(ca.pixels[target_slice], 0)  # type: ignore[no-any-return]
-=======
     state = splash_state.state
 
     def mask_gen(pixels: GridView) -> Mask:
@@ -391,7 +310,6 @@
             ]
             == state
         ) & (pixels[target_slice] == 0)
->>>>>>> a2b90fc5
 
     return mask_gen
 
@@ -431,13 +349,8 @@
     target_slice=(slice(-3, None)),
     frequency="splash_speed",
 )
-<<<<<<< HEAD
-def remove_splashes(ca: RainingGrid, target_slice: TargetSlice) -> MaskGen:
-    """Remove any splashes - they only last one frame (they're moved down)."""
-=======
 def remove_splashes(_: RainingGrid, target_slice: TargetSlice) -> MaskGen:
     """Remove any splashes - they only last one frame."""
->>>>>>> a2b90fc5
     any_splash = (
         State.SPLASH_LEFT.state,
         State.SPLASH_RIGHT.state,
@@ -471,12 +384,11 @@
 )
 def move_splashdrop_down(ca: RainingGrid, target_slice: TargetSlice) -> MaskGen:
     """Move the splashdrop down."""
-<<<<<<< HEAD
-    source_pixels = ca.pixels[ca.translate_slice(target_slice, vrt=Direction.UP)]
-
-    def mask_gen() -> Mask:
+
+    def mask_gen(pixels: GridView) -> Mask:
+        source_pixels = pixels[ca.translate_slice(target_slice, vrt=Direction.UP)]
         return np.equal(source_pixels, State.SPLASHDROP.state) & np.equal(  # type: ignore[no-any-return]
-            ca.pixels[target_slice],
+            pixels[target_slice],
             State.NULL.state,
         )
 
@@ -490,12 +402,12 @@
     predicate=lambda ca: ca.plant_count < ca.plant_limit,
 )
 def start_plant(ca: RainingGrid, target_slice: TargetSlice) -> MaskGen:
-    above_pixels = ca.pixels[ca.translate_slice(target_slice, vrt=Direction.UP)]
-    left_pixels = ca.pixels[ca.translate_slice(target_slice, hrz=Direction.LEFT)]
-    right_pixels = ca.pixels[ca.translate_slice(target_slice, hrz=Direction.RIGHT)]
-    target_pixels = ca.pixels[target_slice]
-
-    def mask_gen() -> Mask:
+    def mask_gen(pixels: GridView) -> Mask:
+        above_pixels = pixels[ca.translate_slice(target_slice, vrt=Direction.UP)]
+        left_pixels = pixels[ca.translate_slice(target_slice, hrz=Direction.LEFT)]
+        right_pixels = pixels[ca.translate_slice(target_slice, hrz=Direction.RIGHT)]
+        target_pixels = pixels[target_slice]
+
         mask = (
             (above_pixels == State.SPLASHDROP.state)
             & (target_pixels == State.NULL.state)
@@ -545,9 +457,6 @@
 )
 def remove_rain_on_plant(ca: RainingGrid, target_slice: TargetSlice) -> MaskGen:
     """Remove raindrops that are sitting on top of a plant."""
-    source_pixels = ca.pixels[target_slice]
-    below_pixels = ca.pixels[ca.translate_slice(target_slice, vrt=Direction.DOWN)]
-
     plant_states = (
         State.GROWABLE_PLANT.state,
         State.NEW_PLANT.state,
@@ -557,7 +466,10 @@
         State.LEAF_STEM_3A.state,
     )
 
-    def mask_gen() -> Mask:
+    def mask_gen(pixels: GridView) -> Mask:
+        source_pixels = pixels[target_slice]
+        below_pixels = pixels[ca.translate_slice(target_slice, vrt=Direction.DOWN)]
+
         return (source_pixels == State.RAINDROP.state) & np.isin(  # type: ignore[no-any-return]
             below_pixels,
             plant_states,
@@ -572,12 +484,12 @@
     frequency="rain_speed",
 )
 def plant_growth(ca: RainingGrid, target_slice: TargetSlice) -> MaskGen:
-    source_pixels = ca.pixels[target_slice]
-    above_pixels = ca.pixels[ca.translate_slice(target_slice, vrt=Direction.UP)]
-    left_pixels = ca.pixels[ca.translate_slice(target_slice, hrz=Direction.LEFT)]
-    right_pixels = ca.pixels[ca.translate_slice(target_slice, hrz=Direction.RIGHT)]
-
-    def mask_gen() -> Mask:
+    def mask_gen(pixels: GridView) -> Mask:
+        source_pixels = pixels[target_slice]
+        above_pixels = pixels[ca.translate_slice(target_slice, vrt=Direction.UP)]
+        left_pixels = pixels[ca.translate_slice(target_slice, hrz=Direction.LEFT)]
+        right_pixels = pixels[ca.translate_slice(target_slice, hrz=Direction.RIGHT)]
+
         plant_mask = source_pixels == State.GROWABLE_PLANT.state
         raindrop_mask = above_pixels == State.RAINDROP.state
 
@@ -611,10 +523,10 @@
     frequency="rain_speed",
 )
 def halt_plant_growth(ca: RainingGrid, target_slice: TargetSlice) -> MaskGen:
-    source_pixels = ca.pixels[target_slice]
-    below_pixels = ca.pixels[ca.translate_slice(target_slice, vrt=Direction.DOWN)]
-
-    def mask_gen() -> Mask:
+    def mask_gen(pixels: GridView) -> Mask:
+        source_pixels = pixels[target_slice]
+        below_pixels = pixels[ca.translate_slice(target_slice, vrt=Direction.DOWN)]
+
         return (source_pixels == State.OLD_PLANT.state) | (  # type: ignore[no-any-return]
             below_pixels == State.OLD_PLANT.state
         )
@@ -628,13 +540,13 @@
     frequency="rain_speed",
 )
 def plant_aging(ca: RainingGrid, target_slice: TargetSlice) -> MaskGen:
-    source_pixels = ca.pixels[target_slice]
-
-    left_pixels = ca.pixels[ca.translate_slice(target_slice, hrz=Direction.LEFT)]
-    right_pixels = ca.pixels[ca.translate_slice(target_slice, hrz=Direction.RIGHT)]
-    above_pixels = ca.pixels[ca.translate_slice(target_slice, vrt=Direction.UP)]
-
-    def mask_gen() -> Mask:
+    def mask_gen(pixels: GridView) -> Mask:
+        source_pixels = pixels[target_slice]
+
+        left_pixels = pixels[ca.translate_slice(target_slice, hrz=Direction.LEFT)]
+        right_pixels = pixels[ca.translate_slice(target_slice, hrz=Direction.RIGHT)]
+        above_pixels = pixels[ca.translate_slice(target_slice, vrt=Direction.UP)]
+
         return (source_pixels == State.GROWABLE_PLANT.state) & (  # type: ignore[no-any-return]
             (left_pixels == State.NEW_PLANT.state)
             | (right_pixels == State.NEW_PLANT.state)
@@ -650,10 +562,9 @@
     frequency="rain_speed",
 )
 def plant_aging_2(ca: RainingGrid, target_slice: TargetSlice) -> MaskGen:
-    source_pixels = ca.pixels[target_slice]
-    above_pixels = ca.pixels[ca.translate_slice(target_slice, vrt=Direction.UP)]
-
-    def mask_gen() -> Mask:
+    def mask_gen(pixels: GridView) -> Mask:
+        source_pixels = pixels[target_slice]
+        above_pixels = pixels[ca.translate_slice(target_slice, vrt=Direction.UP)]
         return (source_pixels == State.NEW_PLANT.state) & (  # type: ignore[no-any-return]
             above_pixels == State.RAINDROP.state
         )
@@ -667,21 +578,21 @@
     frequency="rain_speed",
 )
 def leaf_growth_1(ca: RainingGrid, target_slice: TargetSlice) -> MaskGen:
-    source_pixels = ca.pixels[target_slice]
-    above_pixels = ca.pixels[ca.translate_slice(target_slice, vrt=Direction.UP)]
-    above2_pixels = ca.pixels[ca.translate_slice(target_slice, vrt=Direction.UP * 2)]
-    below_pixels = ca.pixels[ca.translate_slice(target_slice, vrt=Direction.DOWN)]
-    below2_pixels = ca.pixels[ca.translate_slice(target_slice, vrt=Direction.DOWN * 2)]
-    left_pixels = ca.pixels[ca.translate_slice(target_slice, hrz=Direction.LEFT)]
-    left_above_pixels = ca.pixels[
-        ca.translate_slice(target_slice, hrz=Direction.LEFT, vrt=Direction.UP)
-    ]
-    right_pixels = ca.pixels[ca.translate_slice(target_slice, hrz=Direction.RIGHT)]
-    right_above_pixels = ca.pixels[
-        ca.translate_slice(target_slice, hrz=Direction.RIGHT, vrt=Direction.UP)
-    ]
-
-    def mask_gen() -> Mask:
+    def mask_gen(pixels: GridView) -> Mask:
+        source_pixels = pixels[target_slice]
+        above_pixels = pixels[ca.translate_slice(target_slice, vrt=Direction.UP)]
+        above2_pixels = pixels[ca.translate_slice(target_slice, vrt=Direction.UP * 2)]
+        below_pixels = pixels[ca.translate_slice(target_slice, vrt=Direction.DOWN)]
+        below2_pixels = pixels[ca.translate_slice(target_slice, vrt=Direction.DOWN * 2)]
+        left_pixels = pixels[ca.translate_slice(target_slice, hrz=Direction.LEFT)]
+        left_above_pixels = pixels[
+            ca.translate_slice(target_slice, hrz=Direction.LEFT, vrt=Direction.UP)
+        ]
+        right_pixels = pixels[ca.translate_slice(target_slice, hrz=Direction.RIGHT)]
+        right_above_pixels = pixels[
+            ca.translate_slice(target_slice, hrz=Direction.RIGHT, vrt=Direction.UP)
+        ]
+
         return (  # type: ignore[no-any-return]
             (source_pixels == State.NULL.state)
             & (above_pixels == State.NULL.state)
@@ -709,13 +620,12 @@
     frequency="rain_speed",
 )
 def leaf_growth_2(ca: RainingGrid, target_slice: TargetSlice) -> MaskGen:
-    source_pixels = ca.pixels[target_slice]
-    left_pixels = ca.pixels[ca.translate_slice(target_slice, hrz=Direction.LEFT)]
-    left_2_pixels = ca.pixels[ca.translate_slice(target_slice, hrz=Direction.LEFT * 2)]
-    right_pixels = ca.pixels[ca.translate_slice(target_slice, hrz=Direction.RIGHT)]
-    right_2_pixels = ca.pixels[ca.translate_slice(target_slice, hrz=Direction.RIGHT * 2)]
-
-    def mask_gen() -> Mask:
+    def mask_gen(pixels: GridView) -> Mask:
+        source_pixels = pixels[target_slice]
+        left_pixels = pixels[ca.translate_slice(target_slice, hrz=Direction.LEFT)]
+        left_2_pixels = pixels[ca.translate_slice(target_slice, hrz=Direction.LEFT * 2)]
+        right_pixels = pixels[ca.translate_slice(target_slice, hrz=Direction.RIGHT)]
+        right_2_pixels = pixels[ca.translate_slice(target_slice, hrz=Direction.RIGHT * 2)]
         return (source_pixels == State.NULL.state) & (  # type: ignore[no-any-return]
             (left_pixels == State.LEAF_STEM_1.state)
             & (left_2_pixels == State.OLD_PLANT.state)
@@ -723,16 +633,6 @@
             & (right_2_pixels == State.OLD_PLANT.state)
         )
 
-=======
-
-    def mask_gen(pixels: GridView) -> Mask:
-        source_pixels = pixels[ca.translate_slice(target_slice, vrt=Direction.UP)]
-        return np.equal(source_pixels, State.SPLASHDROP.state) & np.equal(  # type: ignore[no-any-return]
-            pixels[target_slice],
-            State.NULL.state,
-        )
-
->>>>>>> a2b90fc5
     return mask_gen
 
 
