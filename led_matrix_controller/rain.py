"""Rain simulation."""

from __future__ import annotations

from enum import unique
from typing import TYPE_CHECKING, ClassVar, Literal

import numpy as np
from models import RGBMatrix, RGBMatrixOptions
from PIL import Image
from utils import const
from utils.cellular_automata.ca import (
    Direction,
    Grid,
    Mask,
    MaskGen,
    StateBase,
    TargetSlice,
)

if TYPE_CHECKING:
    from models.matrix import LedMatrixOptionsInfo
    from numpy.typing import NDArray


@unique
class State(StateBase):
    """Enum representing the state of a cell."""

    NULL = 0, " "
    RAINDROP = 1, "O", (13, 94, 255)
    SPLASHDROP = 2, "o", (107, 155, 250)
    SPLASH_LEFT = 3, "*", (170, 197, 250)
    SPLASH_RIGHT = 4, "*", (170, 197, 250)


class RainingGrid(Grid):
    """Basic rain simulation."""

    @Grid.rule(State.RAINDROP, target_slice=0)
    def generate_raindrops(self, target_slice: TargetSlice) -> MaskGen:
        """Generate raindrops at the top of the grid."""
        shape = self[target_slice].shape

        def _mask() -> Mask:
            return const.RNG.random(shape) < 0.025  # noqa: PLR2004

        return _mask

    @Grid.rule(State.RAINDROP, target_slice=(slice(1, None), slice(None)))
    def move_rain_down(self, target_slice: TargetSlice) -> MaskGen:
        """Move raindrops down one cell."""
        lower_slice = self[target_slice]
        upper_slice = self[self.translate_slice(target_slice, vrt=Direction.UP)]

        def _mask() -> Mask:
            return (upper_slice == State.RAINDROP.state) & (  # type: ignore[no-any-return]
                lower_slice == State.NULL.state
            )

        return _mask

    @Grid.rule(State.NULL)
    def top_of_rain_down(self, _: TargetSlice) -> MaskGen:
        """Move the top of a raindrop down."""
        middle_slice = self[slice(1, -1), slice(None)]
        above_slice = self[slice(None, -2), slice(None)]
        below_slice = self[slice(2, None), slice(None)]

        def _mask() -> Mask:
            return np.vstack(
                (
                    (self[0] == State.RAINDROP.state) & (self[1] == State.RAINDROP.state),
                    (
                        (middle_slice == State.RAINDROP.state)
                        & (below_slice == State.RAINDROP.state)
                        & (above_slice != State.RAINDROP.state)
                    ),
                    (self[-1] == State.RAINDROP.state)
                    & (self[-2] != State.RAINDROP.state),
                )
            )

        return _mask

    def _splash(
        self,
        target_slice: TargetSlice,
        *,
        source_slice_direction: Literal[Direction.LEFT, Direction.RIGHT],
    ) -> MaskGen:
        # TODO this would be better as "will be NULL", instead of "is NULL"
        source_slice = self[
            self.translate_slice(
                target_slice,
                vrt=Direction.DOWN,
                hrz=source_slice_direction,
            )
        ]
        splash_spots = self[target_slice]
        below_slice = self[self.translate_slice(target_slice, vrt=Direction.DOWN)]

        def _mask() -> Mask:
            return (  # type: ignore[no-any-return]
                (source_slice == State.RAINDROP.state)
                & (splash_spots == State.NULL.state)
                & (below_slice == State.NULL.state)
            )

        return _mask

    @Grid.rule(State.SPLASH_LEFT, target_slice=(-2, slice(None, -1)))
    def splash_left(self, target_slice: TargetSlice) -> MaskGen:
        """Create a splash to the left."""
        return self._splash(target_slice, source_slice_direction=Direction.RIGHT)

    @Grid.rule(State.SPLASH_RIGHT, target_slice=(-2, slice(1, None)))
    def splash_right(self, target_slice: TargetSlice) -> MaskGen:
        """Create a splash to the right."""
        return self._splash(target_slice, source_slice_direction=Direction.LEFT)

    def _splash_high(
        self,
        target_slice: TargetSlice,
        *,
        splash_state: State,
        source_slice_direction: Literal[Direction.LEFT, Direction.RIGHT],
    ) -> MaskGen:
        source_slice = self[
            self.translate_slice(
                target_slice,
                vrt=Direction.DOWN,
                hrz=source_slice_direction,
            )
        ]

        def _mask() -> Mask:
            return (  # type: ignore[no-any-return]
                source_slice == splash_state.state
            )  # & self[target_slice] will be NULL

        return _mask

    @Grid.rule(State.SPLASH_LEFT, target_slice=(-3, slice(None, -1)))
    def splash_left_high(self, target_slice: TargetSlice) -> MaskGen:
        """Continue the splash to the left."""
        return self._splash_high(
            target_slice,
            splash_state=State.SPLASH_LEFT,
            source_slice_direction=Direction.RIGHT,
        )

    @Grid.rule(State.SPLASH_RIGHT, target_slice=(-3, slice(1, None)))
    def splash_right_high(self, target_slice: TargetSlice) -> MaskGen:
        """Continue the splash to the right."""
        return self._splash_high(
            target_slice,
            splash_state=State.SPLASH_RIGHT,
            source_slice_direction=Direction.LEFT,
        )

    @Grid.rule(State.NULL, target_slice=(slice(-3, None), slice(None)))
    def remove_splashes(self, target_slice: TargetSlice) -> MaskGen:
        """Remove any splashes - they only last one frame."""
        any_splash = (
            State.SPLASH_LEFT.state,
            State.SPLASH_RIGHT.state,
            State.SPLASHDROP.state,
        )
        view = self[target_slice]

        def _mask() -> Mask:
            return np.isin(view, any_splash)

        return _mask

    @Grid.rule(State.SPLASHDROP, target_slice=-3)
    def create_splashdrop(self, target_slice: TargetSlice) -> MaskGen:
        """Convert a splash to a splashdrop."""
        active_splashes = State.SPLASH_LEFT.state, State.SPLASH_RIGHT.state
        view = self[target_slice]

        def _mask() -> Mask:
            return np.isin(view, active_splashes)

        return _mask

    @Grid.rule(State.SPLASHDROP, target_slice=(slice(-3, None)))
    def move_splashdrop_down(self, target_slice: TargetSlice) -> MaskGen:
        """Move the splashdrop down."""
        source_slice = self[self.translate_slice(target_slice, vrt=Direction.UP)]

        def _mask() -> Mask:
            return source_slice == State.SPLASHDROP.state  # type: ignore[no-any-return]
            # & self[target_slice] will be State.NULL

        return _mask


class Matrix:
    """Class for displaying track information on an RGB LED Matrix."""

    OPTIONS: ClassVar[LedMatrixOptionsInfo] = {
        "cols": 64,
        "rows": 64,
        "brightness": 80,
        "gpio_slowdown": 4,
        "hardware_mapping": "adafruit-hat-pwm",
        "inverse_colors": False,
        "led_rgb_sequence": "RGB",
        "show_refresh_rate": False,
    }

    COLORMAP: NDArray[np.int_] = State.colormap()

    def __init__(self) -> None:
        options = RGBMatrixOptions()

        for name, value in self.OPTIONS.items():
            if getattr(options, name, None) != value:
                setattr(options, name, value)

        self.matrix = RGBMatrix(options=options)
        self.canvas = self.matrix.CreateFrameCanvas()

    def render_array(self, array: NDArray[np.int_]) -> None:
        """Render the array to the LED matrix."""

        pixels = self.COLORMAP[array]

        image = Image.fromarray(pixels.astype("uint8"), "RGB")

        self.matrix.SetImage(image)

    @property
    def height(self) -> int:
        """Return the height of the matrix."""
        return int(self.matrix.height)

    @property
    def width(self) -> int:
        """Return the width of the matrix."""
        return int(self.matrix.width)


def main() -> None:
    """Run the rain simulation."""
    matrix = Matrix()

<<<<<<< HEAD
    size = 64

    grid = RainingGrid(size, size)
=======
    grid = RainingGrid(height=matrix.height, width=matrix.width)
>>>>>>> f559c9f3

    for frame in grid.frames:
        matrix.render_array(frame)


if __name__ == "__main__":
    main()<|MERGE_RESOLUTION|>--- conflicted
+++ resolved
@@ -247,13 +247,7 @@
     """Run the rain simulation."""
     matrix = Matrix()
 
-<<<<<<< HEAD
-    size = 64
-
-    grid = RainingGrid(size, size)
-=======
     grid = RainingGrid(height=matrix.height, width=matrix.width)
->>>>>>> f559c9f3
 
     for frame in grid.frames:
         matrix.render_array(frame)
