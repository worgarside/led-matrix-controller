"""Constants and class for managing the RGB LED Matrix."""

from __future__ import annotations

from functools import partial
from logging import DEBUG, getLogger
from queue import PriorityQueue
from threading import Condition, Thread
from typing import TYPE_CHECKING, ClassVar, Literal, TypedDict, cast

from models.content.base import (
    CanvasGetter,
    ContentBase,
    DynamicContent,
    ImageGetter,
    PreDefinedContent,
)
from utils import const
from utils.helpers import to_kebab_case
from wg_utilities.loggers import add_stream_handler

from ._rgbmatrix import Canvas, RGBMatrix, RGBMatrixOptions

if TYPE_CHECKING:
    from PIL import Image
    from utils.mqtt import MqttClient

    from .led_matrix_options import LedMatrixOptions

LOGGER = getLogger(__name__)
LOGGER.setLevel(DEBUG)
add_stream_handler(LOGGER)


class ContentPayload(TypedDict):
    """Object sent via MQTT to display content on the matrix."""

    id: str
    priority: float | None


class Dimensions(TypedDict):
    """Dimensions of the matrix."""

    height: int
    width: int


class Matrix:
    """Class for displaying track information on an RGB LED Matrix."""

    OPTIONS: ClassVar[LedMatrixOptions] = {
        "cols": 64,
        "rows": 64,
        "brightness": 100,
        "gpio_slowdown": 4,
        "hardware_mapping": "adafruit-hat-pwm",
        "show_refresh_rate": const.DEBUG_MODE,
        "limit_refresh_rate_hz": const.TICKS_PER_SECOND,
        "pwm_lsb_nanoseconds": 80,
        # "pwm_dither_bits": 1,  # noqa: ERA001
    }

    MAX_PRIORITY: ClassVar[float] = 1e10

    canvas: Canvas

    def __init__(
        self,
        *,
        mqtt_client: MqttClient,
        options: LedMatrixOptions = OPTIONS,
    ) -> None:
        self.mqtt_client = mqtt_client

        all_options = RGBMatrixOptions()

        for name, value in options.items():
            setattr(all_options, name, value)

        self.matrix = RGBMatrix(options=all_options)
        self.canvas = self.matrix.CreateFrameCanvas()

        self._content: dict[str, ContentBase] = {}

        self.queue_content_topic = self._mqtt_topic("queue-content")
        self.mqtt_client.add_topic_callback(
            self.queue_content_topic,
            self._on_content_message,
        )

        self.current_content_topic = self._mqtt_topic("current-content")

        self._content_queue: PriorityQueue[tuple[float, ContentBase]] = PriorityQueue()

        self._content_thread = Thread(target=self._content_loop)

        self._current_content: ContentBase | None = None

        self.current_priority: float = self.MAX_PRIORITY  # Lower value = higher priority

        self.tick = 0
        self.tick_condition = Condition()

    def get_canvas_swap_canvas(self, get_canvas: CanvasGetter) -> None:
        """Get the canvas and swap it."""
        self.swap_canvas(get_canvas())

    def set_image_swap_canvas(self, get_image: ImageGetter) -> None:
        """Set the image and swap the canvas."""
        self.canvas.SetImage(get_image())

        self.swap_canvas(self.canvas)

    def swap_canvas(self, content: Canvas | None = None, /) -> None:
        """Update the content of the canvas and increment the tick count."""
        self.canvas = self.matrix.SwapOnVSync(content or self.canvas)

        self.tick += 1

        self.tick_condition.acquire(timeout=const.TICK_LENGTH)
        self.tick_condition.notify_all()
        self.tick_condition.release()

    def _content_loop(self) -> None:
        """Loop through the content queue."""
        while not self._content_queue.empty():
            orig_prio, self.current_content = self._content_queue.get()

            self.current_priority = orig_prio

            LOGGER.info(
                "Displaying content with ID `%s` at priority %s",
                self.current_content.id,
                orig_prio,
            )

            if isinstance(self.current_content, DynamicContent):
                set_content = partial(
                    self.set_image_swap_canvas,
                    self.current_content.content_getter,
                )
            else:
                set_content = partial(
                    self.get_canvas_swap_canvas,
                    self.current_content.content_getter,
                )

            # Actual loop through individual content instances:
            for _ in self.current_content:
                set_content()

            if self.current_content.HAS_TEARDOWN_SEQUENCE:
                # Only run teardown if the stop isn't due to higher priority content
                LOGGER.info("Running teardown sequence for %s", self.current_content.id)

                for _ in self.current_content.teardown():
                    set_content()

            LOGGER.info("Content `%s` complete", self.current_content.id)

            if self.current_content.persistent:
                self._content_queue.put((orig_prio, self.current_content))
                LOGGER.debug(
                    "Content `%s` is persistent with priority %s",
                    self.current_content.id,
                    self.current_priority,
                )

        self.clear_matrix()

    def _mqtt_topic(self, suffix: str) -> str:
        """Create an MQTT topic with the given suffix."""
        return "/" + "/".join(
<<<<<<< HEAD
            to_kebab_case(
                const.HOSTNAME,
                self.__class__.__name__,
                *suffix.split("/"),
            ),
=======
            to_kebab_case(const.HOSTNAME, self.__class__.__name__, *suffix.split("/")),
>>>>>>> f9be2f7a
        )

    def _on_content_message(
        self,
        payload: ContentPayload,
    ) -> None:
        """Add/remove content to/from the queue."""
        if payload["priority"] is None:
            return self._remove_content_from_queue(payload["id"])

        priority = max(
            min(float(payload["priority"]), self.MAX_PRIORITY),
            -self.MAX_PRIORITY,
        )

        if (curr_cont := self.is_active()) and curr_cont.id == payload["id"]:
            LOGGER.debug("Updating %s priority to %s", payload["id"], priority)
            self.current_priority = priority
            return None

        try:
            self._content_queue.put((priority, self._content[payload["id"]]))
        except KeyError:
            LOGGER.exception("Content with ID `%s` not found", payload["id"])
            return None

        LOGGER.info(
            "Added content with ID `%s` to queue with priority %s",
            payload["id"],
            priority,
        )

        # Lower value = higher priority
        if (curr_cont := self.is_active()) and priority < self.current_priority:
            curr_cont.stop()

        self._start_content_thread()

        return None

    def _remove_content_from_queue(self, content_id: str) -> None:
        """Remove content from the queue."""
        for p, c in self._content_queue.queue:
            if c.content_id == content_id:
                self._content_queue.queue.remove((p, c))
                LOGGER.info("Removed content with ID `%s` from queue", content_id)
                break

        if (curr_cont := self.is_active()) and curr_cont.content_id == content_id:
            curr_cont.stop()

    def _start_content_thread(self) -> None:
        """Start the content thread. If it has already been started, do nothing."""
        if not self._content_thread.is_alive():
            try:
                self._content_thread.start()
            except RuntimeError as err:
                if str(err) != "threads can only be started once":
                    raise

                self._content_thread = Thread(target=self._content_loop)
                self._content_thread.start()

    def clear_matrix(self) -> None:
        """Clear the matrix."""
        self._current_content = None
        self._current_priority = self.MAX_PRIORITY

        self.canvas.Clear()
        self.swap_canvas()

    def new_canvas(self, image: Image.Image | None = None) -> Canvas:
        """Return a new canvas, optionally with an image."""
        canvas = cast(Canvas, self.matrix.CreateFrameCanvas())

        if image is not None:
            canvas.SetImage(image.convert("RGB"))

        return canvas

    def register_content(self, *content: ContentBase) -> None:
        """Add content to the matrix."""

        content_ids = []
        for c in content:
            self._content[c.content_id] = c
            content_ids.append(c.content_id)

            for setting in getattr(c, "settings", {}).values():
                setting.matrix = self

            LOGGER.info("Added content with ID `%s`", c.content_id)

            if isinstance(c, PreDefinedContent):
                c.generate_canvases(self.new_canvas)

    @property
    def dimensions(self) -> Dimensions:
        """Return the dimensions of the matrix."""
        return {
            "height": self.height,
            "width": self.width,
        }

    @property
    def height(self) -> int:
        """Return the height of the matrix."""
        return int(self.matrix.height)

    @property
    def width(self) -> int:
        """Return the width of the matrix."""
        return int(self.matrix.width)

    @property
    def current_content(self) -> ContentBase | None:
        """Return the currently displaying content."""
        return self._current_content

    @current_content.setter
    def current_content(self, value: ContentBase | None) -> None:
        self._current_content = value

        self.mqtt_client.publish(
            topic=self.current_content_topic,
            payload=value.content_id if value is not None else None,
            retain=True,
        )
        LOGGER.info("Now playing: %s", value.id if value is not None else None)

    def is_active(self) -> ContentBase | Literal[False]:
        """Return whether content is currently playing."""
        if (curr_cont := self.current_content) is not None:
            return curr_cont

        return False

    def __del__(self) -> None:
        """Clear the matrix when the object is deleted."""
        self.clear_matrix()<|MERGE_RESOLUTION|>--- conflicted
+++ resolved
@@ -172,15 +172,7 @@
     def _mqtt_topic(self, suffix: str) -> str:
         """Create an MQTT topic with the given suffix."""
         return "/" + "/".join(
-<<<<<<< HEAD
-            to_kebab_case(
-                const.HOSTNAME,
-                self.__class__.__name__,
-                *suffix.split("/"),
-            ),
-=======
             to_kebab_case(const.HOSTNAME, self.__class__.__name__, *suffix.split("/")),
->>>>>>> f9be2f7a
         )
 
     def _on_content_message(
