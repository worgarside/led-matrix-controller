"""Constants and class for managing the RGB LED Matrix."""

from __future__ import annotations

from queue import PriorityQueue
from threading import Condition, Thread
from typing import TYPE_CHECKING, Any, ClassVar, Final, TypedDict, cast

import numpy as np
from content.base import (
    ContentBase,
    GridView,
    PreDefinedContent,
    StopType,
)
from content.setting import Setting, TransitionableParameterSetting
from PIL import Image
from utils import const, mtrx
from utils.helpers import to_kebab_case
from wg_utilities.decorators import process_exception
from wg_utilities.loggers import get_streaming_logger

if TYPE_CHECKING:
    from numpy.typing import DTypeLike, NDArray
    from utils.mqtt import MqttClient

    from .led_matrix_options import LedMatrixOptions

LOGGER = get_streaming_logger(__name__)


class ContentPayload(TypedDict):
    """Object sent via MQTT to display content on the matrix."""

    id: str
    priority: float | None
    parameters: dict[str, Any]


class Dimensions(TypedDict):
    """Dimensions of the matrix."""

    height: int
    width: int


class Matrix:
    """Class for displaying track information on an RGB LED Matrix."""

    OPTIONS: ClassVar[LedMatrixOptions] = {
        "cols": const.MATRIX_HEIGHT,
        "rows": const.MATRIX_WIDTH,
        "brightness": 100,
        "gpio_slowdown": 4,
        "hardware_mapping": "adafruit-hat-pwm",
        "show_refresh_rate": const.DEBUG_MODE,
        "limit_refresh_rate_hz": const.TICKS_PER_SECOND,
        "pwm_lsb_nanoseconds": 80,
        # "pwm_dither_bits": 1,  # noqa: ERA001
    }

    MAX_PRIORITY: ClassVar[float] = 1e10

    canvas: mtrx.Canvas
    tick_condition: Condition

    id: Final = "matrix"

    def __init__(
        self,
        *,
        mqtt_client: MqttClient,
        options: LedMatrixOptions = OPTIONS,
    ) -> None:
        self.mqtt_client = mqtt_client

        self._brightness_setting = TransitionableParameterSetting(
            minimum=0,
            maximum=100,
            transition_rate=0.1,
            fp_precision=0,
        ).setup(
            field_name="brightness",
            instance=self,
            type_=int,
        )
        self.mqtt_client.add_topic_callback(
            self._brightness_setting.mqtt_topic,
            self._brightness_setting.on_message,
        )

        self._brightness_setting.matrix = self
        self._brightness = options["brightness"]

        all_options = mtrx.RGBMatrixOptions()
        for name, value in options.items():
            setattr(all_options, name, value)

        self.matrix = mtrx.RGBMatrix(options=all_options)
        self.canvas = self.matrix.CreateFrameCanvas()

        self._content: dict[str, ContentBase[Any]] = {}

        self.queue_content_topic = self._mqtt_topic("queue-content")
        self.mqtt_client.add_topic_callback(
            self.queue_content_topic,
            self._on_content_message,
        )

        self.current_content_topic = self._mqtt_topic("current-content")

        self._content_queue: PriorityQueue[
            tuple[
                float,
                ContentBase[Any],
                dict[str, Any],
            ]
        ] = PriorityQueue()

        self._content_thread = Thread(target=self._content_loop)

        # Setting via property to trigger MQTT update
        self.current_content: ContentBase[GridView] | ContentBase[mtrx.Canvas] | None = (
            None
        )

        self.current_priority: float = self.MAX_PRIORITY  # Lower value = higher priority

        self.tick: int = 0
        self.tick_condition = Condition()

        self.array = self.zeros(dtype=np.uint8)

    def get_canvas_swap_canvas(self) -> None:
        """Get the canvas and swap it."""
        self.swap_canvas(self.current_content.get_content())  # type: ignore[union-attr]

    def set_image_swap_canvas(self) -> None:
        """Set the image and swap the canvas."""
        content_array = self.current_content.get_content()  # type: ignore[union-attr]

        self.array.fill(0)

        x, y = self.current_content.position  # type: ignore[union-attr]

        self.array[
            y : y + self.current_content.height,  # type: ignore[union-attr]
            x : x + self.current_content.width,  # type: ignore[union-attr]
        ] = content_array

        image = Image.fromarray(self.array, "RGBA").convert("RGB")

        self.canvas.SetImage(image)

        self.swap_canvas(self.canvas)

    def swap_canvas(self, content: mtrx.Canvas | None = None, /) -> None:
        """Update the content of the canvas and increment the tick count."""
        self.canvas = self.matrix.SwapOnVSync(content or self.canvas)

        self.tick += 1

        self.tick_condition.acquire(timeout=const.TICK_LENGTH)
        self.tick_condition.notify_all()
        self.tick_condition.release()

    def _content_loop(self) -> None:
        """Loop through the content queue."""
        while not self._content_queue.empty():
            (
                self.current_priority,
                self.current_content,
                parameters,
            ) = self._content_queue.get()

            LOGGER.info(
                "Displaying content with ID `%s` at priority %s",
                self.current_content.id,
                self.current_priority,
            )

            if self.current_content.canvas_count is None:
                # DynamicContent
                set_content = self.set_image_swap_canvas
            else:
                # PreDefinedContent
                set_content = self.get_canvas_swap_canvas

            self.current_content.active = True

            if (setup_gen := self.current_content.setup()) is not None:
                # Only run setup if it returns a generator
                LOGGER.info(
                    "Running setup sequence for %s",
                    self.current_content.id,
                )

                for _ in setup_gen:
                    set_content()

            # Actual loop through individual content instances:
            for _ in self.current_content:
                set_content()

            if self.current_content.stop_reason != StopType.PRIORITY and (
                teardown_gen := self.current_content.teardown()
            ):
                # Only run teardown if the stop isn't due to higher priority content
                LOGGER.info(
                    "Running teardown sequence for %s",
                    self.current_content.id,
                )

                for _ in teardown_gen:
                    set_content()

            self.current_content.active = False

            LOGGER.info("Content `%s` complete", self.current_content.id)

            if (
                self.current_content.persistent
                and self.current_content.stop_reason
                not in {StopType.CANCEL, StopType.EXPIRED}
            ):
                self._content_queue.put(
                    (self.current_priority, self.current_content, parameters),
                )
                LOGGER.debug(
                    "Content `%s` is persistent with priority %s",
                    self.current_content.id,
                    self.current_priority,
                )

        self.clear_matrix()

    def _mqtt_topic(self, suffix: str) -> str:
        """Create an MQTT topic with the given suffix."""
        return "/" + "/".join(
            to_kebab_case(const.HOSTNAME, self.__class__.__name__, *suffix.split("/")),
        )

    @process_exception(logger=LOGGER, raise_after_processing=False)
    def _on_content_message(
        self,
        payload: ContentPayload,
    ) -> None:
        """Add/remove content to/from the queue."""
        target_content = self._content[payload["id"]]
        parameters = payload.get("parameters", {})

        if (priority := payload["priority"]) is None:
            for prio, ctnt, prms in self._content_queue.queue:
                if ctnt is target_content:
                    self._content_queue.queue.remove((prio, ctnt, prms))
                    LOGGER.info(
                        "Removed content with ID `%s` from queue",
                        target_content.id,
                    )
                    break

            if self.current_content is target_content:
                self.current_content.stop(StopType.CANCEL)

            return

        priority = max(
            min(float(priority), self.MAX_PRIORITY),
            -self.MAX_PRIORITY,
        )

        if self.current_content is target_content:
            LOGGER.debug(
                "Updating %s priority to %s",
                target_content.id,
                priority,
            )
            self.current_priority = priority
            return

        self._content_queue.put((priority, target_content, parameters))

        LOGGER.info(
            "Added content with ID `%s` to queue with priority %s",
            target_content.id,
            priority,
        )

        # Lower value = higher priority
        if self.current_content and priority < self.current_priority:
            self.current_content.stop(StopType.PRIORITY)

        self._start_content_thread()

        return

    def _start_content_thread(self) -> None:
        """Start the content thread. If it has already been started, do nothing."""
        if self._content_thread.is_alive():
            LOGGER.debug("Content thread already running")
        else:
            try:
                self._content_thread.start()
                LOGGER.info("Started existing content thread")
            except RuntimeError as err:
                if str(err) != "threads can only be started once":
                    raise

                self._content_thread = Thread(target=self._content_loop)
                self._content_thread.start()

                LOGGER.info("Started new content thread")

    def clear_matrix(self) -> None:
        """Clear the matrix."""
        self.current_content = None
        self.current_priority = self.MAX_PRIORITY

        self.canvas.Clear()
        self.swap_canvas()

        LOGGER.info("Matrix cleared")

    def new_canvas(self, image: Image.Image | None = None) -> mtrx.Canvas:
        """Return a new canvas, optionally with an image."""
        canvas = cast(mtrx.Canvas, self.matrix.CreateFrameCanvas())

        if image is not None:
            canvas.SetImage(image.convert("RGB"))

        return canvas

    def register_content(self, *content: ContentBase[Any]) -> None:
        """Add content to the matrix."""
        for c in content:
<<<<<<< HEAD
            self._content[c.content_id] = c
=======
            self._content[c.id] = c
            content_ids.append(c.id)
>>>>>>> 4eda3a4c

            setting: Setting[Any]
            for setting in getattr(c, "settings", {}).values():
                setting.matrix = self

            LOGGER.info("Added content with ID `%s`", c.id)

            if isinstance(c, PreDefinedContent):
                c.generate_canvases(self.new_canvas)

            if hasattr(c, "settings"):
                for setting in c.settings.values():
                    self.mqtt_client.add_topic_callback(
                        setting.mqtt_topic,
                        setting.on_message,
                    )

    def zeros(self, *, dtype: DTypeLike = np.int_) -> NDArray[Any]:
        """Return a grid of zeros."""
        return np.zeros((self.height, self.width, 4), dtype=dtype)

    @property
    def active(self) -> bool:
        """Return whether content is currently playing."""
        return self.current_content is not None and self.current_content.active

    @property
    def dimensions(self) -> Dimensions:
        """Return the dimensions of the matrix."""
        return {
            "height": self.height,
            "width": self.width,
        }

    @property
    def height(self) -> int:
        """Return the height of the matrix."""
        return int(self.matrix.height)

    @property
    def width(self) -> int:
        """Return the width of the matrix."""
        return int(self.matrix.width)

    @property
    def brightness(self) -> int:
        """Return the brightness of the matrix."""
        return self._brightness

    @brightness.setter
    def brightness(self, value: int) -> None:
        """Set the brightness of the matrix."""
        self._brightness = value
        self.matrix.brightness = value

        LOGGER.debug("Set brightness to %s (%i)", value, self.tick)

        # If there is no content playing, actively swap the canvas to update the brightness
        # Otherwise the brightness will be updated on each tick anyway
        if self.current_content is None or self.current_content.is_sleeping:
            self.swap_canvas()

    @property
    def current_content(self) -> ContentBase[Any] | None:
        """Return the currently displaying content."""
        return self._current_content

    @current_content.setter
    def current_content(self, value: ContentBase[Any] | None) -> None:
        self._current_content = value

        self.mqtt_client.publish(
            topic=self.current_content_topic,
            payload=value.id if value is not None else None,
            retain=True,
        )
        LOGGER.info(
            "Current Content: %s",
            value.id if value is not None else None,
        )

        self.publish_attributes()

    def publish_attributes(self) -> None:
        """Publish the attributes of the current content."""
        self.mqtt_client.publish(
            topic=f"{self.current_content_topic}/attributes",
            payload=self.current_content.mqtt_attributes
            if self.current_content is not None
            else "{}",
        )

    def __del__(self) -> None:
        """Clear the matrix when the object is deleted."""
        self.clear_matrix()

    def setting_update_callback(self, *_: Any, **__: Any) -> None:
        """Generate the frame rulesets for the matrix."""
        raise NotImplementedError<|MERGE_RESOLUTION|>--- conflicted
+++ resolved
@@ -333,12 +333,7 @@
     def register_content(self, *content: ContentBase[Any]) -> None:
         """Add content to the matrix."""
         for c in content:
-<<<<<<< HEAD
-            self._content[c.content_id] = c
-=======
             self._content[c.id] = c
-            content_ids.append(c.id)
->>>>>>> 4eda3a4c
 
             setting: Setting[Any]
             for setting in getattr(c, "settings", {}).values():
