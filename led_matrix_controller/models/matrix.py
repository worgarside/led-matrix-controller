"""Constants and class for managing the RGB LED Matrix."""

from __future__ import annotations

from functools import partial
from logging import DEBUG, getLogger
from queue import PriorityQueue
from threading import Condition, Thread
from typing import TYPE_CHECKING, ClassVar, Literal, TypedDict, cast

from models.content.base import (
    CanvasGetter,
    ContentBase,
    DynamicContent,
    ImageGetter,
    PreDefinedContent,
    StopType,
)
from utils import const
from utils.helpers import to_kebab_case
from wg_utilities.loggers import add_stream_handler

from ._rgbmatrix import Canvas, RGBMatrix, RGBMatrixOptions

if TYPE_CHECKING:
    from PIL import Image
    from utils.mqtt import MqttClient

    from .led_matrix_options import LedMatrixOptions

LOGGER = getLogger(__name__)
LOGGER.setLevel(DEBUG)
add_stream_handler(LOGGER)


class ContentPayload(TypedDict):
    """Object sent via MQTT to display content on the matrix."""

    id: str
    priority: float | None


class Dimensions(TypedDict):
    """Dimensions of the matrix."""

    height: int
    width: int


class Matrix:
    """Class for displaying track information on an RGB LED Matrix."""

    OPTIONS: ClassVar[LedMatrixOptions] = {
        "cols": 64,
        "rows": 64,
        "brightness": 100,
        "gpio_slowdown": 4,
        "hardware_mapping": "adafruit-hat-pwm",
        "show_refresh_rate": const.DEBUG_MODE,
        "limit_refresh_rate_hz": const.TICKS_PER_SECOND,
        "pwm_lsb_nanoseconds": 80,
        # "pwm_dither_bits": 1,  # noqa: ERA001
    }

    MAX_PRIORITY: ClassVar[float] = 1e10

    canvas: Canvas

    def __init__(
        self,
        *,
        mqtt_client: MqttClient,
        options: LedMatrixOptions = OPTIONS,
    ) -> None:
        self.mqtt_client = mqtt_client

        all_options = RGBMatrixOptions()

        for name, value in options.items():
            setattr(all_options, name, value)

        self.matrix = RGBMatrix(options=all_options)
        self.canvas = self.matrix.CreateFrameCanvas()

        self._content: dict[str, ContentBase] = {}

        self.queue_content_topic = self._mqtt_topic("queue-content")
        self.mqtt_client.add_topic_callback(
            self.queue_content_topic,
            self._on_content_message,
        )

        self.current_content_topic = self._mqtt_topic("current-content")

        self._content_queue: PriorityQueue[tuple[float, ContentBase]] = PriorityQueue()

        self._content_thread = Thread(target=self._content_loop)

        self._current_content: ContentBase | None = None

        self.current_priority: float = self.MAX_PRIORITY  # Lower value = higher priority

        self.tick = 0
        self.tick_condition = Condition()

    def get_canvas_swap_canvas(self, get_canvas: CanvasGetter) -> None:
        """Get the canvas and swap it."""
        self.swap_canvas(get_canvas())

    def set_image_swap_canvas(self, get_image: ImageGetter) -> None:
        """Set the image and swap the canvas."""
        self.canvas.SetImage(get_image())

        self.swap_canvas(self.canvas)

    def swap_canvas(self, content: Canvas | None = None, /) -> None:
        """Update the content of the canvas and increment the tick count."""
        self.canvas = self.matrix.SwapOnVSync(content or self.canvas)

        self.tick += 1

        self.tick_condition.acquire(timeout=const.TICK_LENGTH)
        self.tick_condition.notify_all()
        self.tick_condition.release()

    def _content_loop(self) -> None:
        """Loop through the content queue."""
        while not self._content_queue.empty():
            self.current_priority, self.current_content = self._content_queue.get()

            LOGGER.info(
                "Displaying content with ID `%s` at priority %s",
                self.current_content.id,
                self.current_priority,
            )

            if isinstance(self.current_content, DynamicContent):
                set_content = partial(
                    self.set_image_swap_canvas,
                    self.current_content.content_getter,
                )
            else:
                set_content = partial(
                    self.get_canvas_swap_canvas,
                    self.current_content.content_getter,
                )

            # Actual loop through individual content instances:
            for _ in self.current_content:
                set_content()

            if (
                self.current_content.HAS_TEARDOWN_SEQUENCE
                and self.current_content.stop_reason != StopType.PRIORITY
            ):
                # Only run teardown if the stop isn't due to higher priority content
                LOGGER.info("Running teardown sequence for %s", self.current_content.id)

                for _ in self.current_content.teardown():
                    set_content()

            LOGGER.info("Content `%s` complete", self.current_content.id)

<<<<<<< HEAD
            if self.current_content.persistent:
=======
            if (
                self.current_content.persistent
                and self.current_content.stop_reason != StopType.CANCEL
            ):
>>>>>>> b4e9546f
                self._content_queue.put((self.current_priority, self.current_content))
                LOGGER.debug(
                    "Content `%s` is persistent with priority %s",
                    self.current_content.id,
                    self.current_priority,
                )

        self.clear_matrix()

    def _mqtt_topic(self, suffix: str) -> str:
        """Create an MQTT topic with the given suffix."""
        return "/" + "/".join(
            to_kebab_case(const.HOSTNAME, self.__class__.__name__, *suffix.split("/")),
        )

    def _on_content_message(
        self,
        payload: ContentPayload,
    ) -> None:
        """Add/remove content to/from the queue."""
        content_id = payload["id"]

        if payload["priority"] is None:
            for p, c in self._content_queue.queue:
                if c.content_id == content_id:
                    self._content_queue.queue.remove((p, c))
                    LOGGER.info("Removed content with ID `%s` from queue", content_id)
                    break

            if (curr_cont := self.is_active()) and curr_cont.content_id == content_id:
                curr_cont.stop(StopType.CANCEL)

            return

        priority = max(
            min(float(payload["priority"]), self.MAX_PRIORITY),
            -self.MAX_PRIORITY,
        )

        if (curr_cont := self.is_active()) and curr_cont.id == content_id:
            LOGGER.debug("Updating %s priority to %s", content_id, priority)
            self.current_priority = priority
            return

        try:
            self._content_queue.put((priority, self._content[content_id]))
        except KeyError:
            LOGGER.exception("Content with ID `%s` not found", content_id)
            return

        LOGGER.info(
            "Added content with ID `%s` to queue with priority %s",
            content_id,
            priority,
        )

        # Lower value = higher priority
        if (curr_cont := self.is_active()) and priority < self.current_priority:
            curr_cont.stop(StopType.PRIORITY)

        self._start_content_thread()

        return

    def _start_content_thread(self) -> None:
        """Start the content thread. If it has already been started, do nothing."""
        if self._content_thread.is_alive():
            LOGGER.debug("Content thread already running")
        else:
            try:
                self._content_thread.start()
                LOGGER.info("Started existing content thread")
            except RuntimeError as err:
                if str(err) != "threads can only be started once":
                    raise

                self._content_thread = Thread(target=self._content_loop)
                self._content_thread.start()

                LOGGER.info("Started new content thread")

    def clear_matrix(self) -> None:
        """Clear the matrix."""
        self.current_content = None
        self.current_priority = self.MAX_PRIORITY

        self.canvas.Clear()
        self.swap_canvas()

        LOGGER.info("Matrix cleared")

    def new_canvas(self, image: Image.Image | None = None) -> Canvas:
        """Return a new canvas, optionally with an image."""
        canvas = cast(Canvas, self.matrix.CreateFrameCanvas())

        if image is not None:
            canvas.SetImage(image.convert("RGB"))

        return canvas

    def register_content(self, *content: ContentBase) -> None:
        """Add content to the matrix."""

        content_ids = []
        for c in content:
            self._content[c.content_id] = c
            content_ids.append(c.content_id)

            for setting in getattr(c, "settings", {}).values():
                setting.matrix = self

            LOGGER.info("Added content with ID `%s`", c.content_id)

            if isinstance(c, PreDefinedContent):
                c.generate_canvases(self.new_canvas)

    @property
    def dimensions(self) -> Dimensions:
        """Return the dimensions of the matrix."""
        return {
            "height": self.height,
            "width": self.width,
        }

    @property
    def height(self) -> int:
        """Return the height of the matrix."""
        return int(self.matrix.height)

    @property
    def width(self) -> int:
        """Return the width of the matrix."""
        return int(self.matrix.width)

    @property
    def current_content(self) -> ContentBase | None:
        """Return the currently displaying content."""
        return self._current_content

    @current_content.setter
    def current_content(self, value: ContentBase | None) -> None:
        self._current_content = value

        self.mqtt_client.publish(
            topic=self.current_content_topic,
            payload=value.content_id if value is not None else None,
            retain=True,
        )
        LOGGER.info("Now playing: %s", value.id if value is not None else None)

    def is_active(self) -> ContentBase | Literal[False]:
        """Return whether content is currently playing."""
        if (curr_cont := self.current_content) is not None:
            return curr_cont

        return False

    def __del__(self) -> None:
        """Clear the matrix when the object is deleted."""
        self.clear_matrix()<|MERGE_RESOLUTION|>--- conflicted
+++ resolved
@@ -161,14 +161,10 @@
 
             LOGGER.info("Content `%s` complete", self.current_content.id)
 
-<<<<<<< HEAD
-            if self.current_content.persistent:
-=======
             if (
                 self.current_content.persistent
                 and self.current_content.stop_reason != StopType.CANCEL
             ):
->>>>>>> b4e9546f
                 self._content_queue.put((self.current_priority, self.current_content))
                 LOGGER.debug(
                     "Content `%s` is persistent with priority %s",
