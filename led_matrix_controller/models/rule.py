"""Module for the Rule class."""

from __future__ import annotations

import ast
import inspect
from dataclasses import dataclass, field
from typing import TYPE_CHECKING, Callable

from content.setting import FrequencySetting, ParameterSetting

if TYPE_CHECKING:
    from content.automaton import (
        Automaton,
        MaskGen,
        RuleFunc,
        RuleTuple,
        TargetSlice,
    )
    from content.base import GridView, StateBase


class AttributeVisitor(ast.NodeVisitor):
    """Visitor to extract attributes from a function."""

    def __init__(self, grid_arg_name: str) -> None:
        self.grid_arg_name = grid_arg_name
        self.attributes: set[str] = set()

    def visit_Attribute(self, node: ast.Attribute) -> None:  # noqa: N802
        """Visit an attribute node."""
        if isinstance(node.value, ast.Name) and node.value.id == self.grid_arg_name:
            # Record the consumption of the grid's attribute
            self.attributes.add(node.attr)

        self.generic_visit(node)


@dataclass(kw_only=True, slots=True)
class Rule:
    """Class for a rule to update cells."""

    target_slice: TargetSlice
    """The slice which the rule applies to."""

    rule_func: RuleFunc
    """The function which creates the mask generator."""

    to_state: StateBase | tuple[StateBase, ...]
    """The state to change to."""

    frequency: int | str
    """The frequency of the rule in frames. If a string is provided, it references a `FrequencySetting` by name."""

    predicate: Callable[[Automaton], bool] = lambda _: True
    """Optional predicate to determine if the rule should be applied."""

    random_multiplier: float = 1.0
    """Optional random multiplier for the rule."""

    _frequency_setting: FrequencySetting = field(init=False, repr=False)
    """Optional frequency setting for the rule. Only set if `frequency` is a string."""

    target_view: GridView = field(init=False, repr=False)
    """The view of the grid which the rule applies to."""

    mask_generator: MaskGen = field(init=False, repr=False)
    """The mask generator for the rule."""

    consumed_parameters: set[str] = field(init=False, repr=False)
    """The slugs of the ParameterSettings consumed by the rule function."""

    def active_on_frame(self, i: int, /) -> bool:
        """Return whether the rule is active on the given frame."""
        current_frequency = (
            self.frequency
            if isinstance(self.frequency, int)
            else self._frequency_setting.value
        )

        return bool(current_frequency) and i % current_frequency == 0

    def refresh_mask_generator(self, automaton: Automaton) -> None:
        """Refresh the mask generator for the rule.

        Also sets the consumed_parameters attribute if it hasn't been set yet.
        """
        if not hasattr(self, "consumed_parameters"):
            grid_arg_name = self.rule_func.__code__.co_varnames[0]
            visitor = AttributeVisitor(grid_arg_name)
            visitor.visit(ast.parse(inspect.getsource(self.rule_func)))

            self.consumed_parameters = {
                va
                for va in visitor.attributes
                if isinstance(automaton.settings.get(va), ParameterSetting)
            }

        self.mask_generator = self.rule_func(automaton, self.target_slice)

    @property
    def rule_tuple(self) -> RuleTuple:
        """Return the rule as a tuple."""
        states: int | tuple[int, ...] = (
            self.to_state.state
            if not isinstance(self.to_state, tuple)
            else tuple(ts.state for ts in self.to_state)
        )

<<<<<<< HEAD
        return self.target_slice, self.mask_generator, states, self.predicate
=======
        return (
            self.target_slice,
            self.mask_generator,
            states,
            self.predicate,
            self.random_multiplier,
        )
>>>>>>> 237f3687
<|MERGE_RESOLUTION|>--- conflicted
+++ resolved
@@ -107,14 +107,10 @@
             else tuple(ts.state for ts in self.to_state)
         )
 
-<<<<<<< HEAD
-        return self.target_slice, self.mask_generator, states, self.predicate
-=======
         return (
             self.target_slice,
             self.mask_generator,
             states,
             self.predicate,
             self.random_multiplier,
-        )
->>>>>>> 237f3687
+        )