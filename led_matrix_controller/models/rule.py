--- conflicted
+++ resolved
@@ -19,27 +19,7 @@
     from content.base import GridView, StateBase
 
 
-<<<<<<< HEAD
-@dataclass(kw_only=True, slots=True)
-=======
-class AttributeVisitor(ast.NodeVisitor):
-    """Visitor to extract attributes from a function."""
-
-    def __init__(self, grid_arg_name: str) -> None:
-        self.grid_arg_name = grid_arg_name
-        self.attributes: set[str] = set()
-
-    def visit_Attribute(self, node: ast.Attribute) -> None:  # noqa: N802
-        """Visit an attribute node."""
-        if isinstance(node.value, ast.Name) and node.value.id == self.grid_arg_name:
-            # Record the consumption of the grid's attribute
-            self.attributes.add(node.attr)
-
-        self.generic_visit(node)
-
-
 @dataclass(kw_only=True, slots=True, unsafe_hash=True)
->>>>>>> 5997b07c
 class Rule:
     """Class for a rule to update cells."""
 
@@ -70,12 +50,6 @@
     mask_generator: MaskGen = field(init=False, repr=False)
     """The mask generator for the rule."""
 
-<<<<<<< HEAD
-=======
-    consumed_parameters: set[str] = field(init=False, repr=False, hash=False)
-    """The slugs of the ParameterSettings consumed by the rule function."""
-
->>>>>>> 5997b07c
     def active_on_frame(self, i: int, /) -> bool:
         """Return whether the rule is active on the given frame."""
         current_frequency = (
@@ -86,28 +60,6 @@
 
         return bool(current_frequency) and i % current_frequency == 0
 
-<<<<<<< HEAD
-    @property
-=======
-    def refresh_mask_generator(self, automaton: Automaton) -> None:
-        """Refresh the mask generator for the rule.
-
-        Also sets the consumed_parameters attribute if it hasn't been set yet.
-        """
-        if not hasattr(self, "consumed_parameters"):
-            grid_arg_name = self.rule_func.__code__.co_varnames[0]
-            visitor = AttributeVisitor(grid_arg_name)
-            visitor.visit(ast.parse(inspect.getsource(self.rule_func)))
-
-            self.consumed_parameters = {
-                va
-                for va in visitor.attributes
-                if isinstance(automaton.settings.get(va), ParameterSetting)
-            }
-
-        self.mask_generator = self.rule_func(automaton, self.target_slice)
-
->>>>>>> 5997b07c
     def rule_tuple(self) -> RuleTuple:
         """Return the rule as a tuple."""
         return _rule_tuple(self)
