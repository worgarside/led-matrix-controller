"""Benchmark the pre-commit hooks."""

from __future__ import annotations

from copy import deepcopy
from itertools import islice, product
from typing import TYPE_CHECKING, Callable

import pytest
from utils.cellular_automata import RainingGrid

if TYPE_CHECKING:
    from pytest_codspeed import BenchmarkFixture  # type: ignore[import-untyped]
    from utils.cellular_automata.ca import MaskGen


@pytest.mark.parametrize(
    ("size", "limit", "test_id"),
    [
        pytest.param(
            size,
            limit,
<<<<<<< HEAD
            id=f"{limit} frame{'s' if limit > 1 else ''} @ {size}x{size}",
=======
            test_id := f"{limit} frame{'s' if limit > 1 else ''} @ {size}x{size}",
            id=test_id,
            marks=pytest.mark.xdist_group(f"{size}-{limit}"),
>>>>>>> afbef5aa
        )
        for size, limit in product(
            [8, 16, 32, 64],
            [50, 250, 500],
        )
    ],
)
def test_raining_grid_simulation(
    benchmark: BenchmarkFixture,
    size: int,
    limit: int,
    test_id: str,
) -> None:
    """Benchmark the CA."""
    grid = RainingGrid(
        size,
        size,
        rain_chance=0.025,
        rain_speed=1,
        splash_speed=1,
        id=test_id,
    )

    @benchmark  # type: ignore[misc]
    def bench() -> None:
        for _ in grid.run(limit=limit):
            pass


@pytest.mark.parametrize(
    ("size", "limit", "rule", "test_id"),
    [
        pytest.param(
            size,
            limit,
            rule,
<<<<<<< HEAD
            id=f"{rule.__name__} for {limit} frame{'s' if limit > 1 else ''} @ {size}x{size}",
=======
            test_id
            := f"{rule.__name__} for {limit} frame{'s' if limit > 1 else ''} @ {size}x{size}",
            id=test_id,
            marks=pytest.mark.xdist_group(f"{size}-{limit}-{rule.__name__}"),
>>>>>>> afbef5aa
        )
        for size, limit, rule in product(
            [8, 16, 32, 64],
            [50, 250, 500],
            RainingGrid._RULE_FUNCTIONS,
        )
    ],
)
def test_rules(
    benchmark: BenchmarkFixture,
    size: int,
    limit: int,
    rule: Callable[..., MaskGen],
    test_id: str,
) -> None:
    """Test/benchmark each individual rule."""
    grid = RainingGrid(
        size,
        size,
        rain_chance=0.025,
        rain_speed=1,
        splash_speed=1,
        id=test_id,
    )

    # Discard the first `size` frames so all rules are effective (e.g. splashing)
    for _ in islice(grid.frames, size + 10):
        pass

    expected_frame_index = size + 9
    assert grid.frame_index == expected_frame_index
    expected_frame_index += 1

    grids_to_eval = [deepcopy(grid) for _ in islice(grid.frames, limit)]

    assert len(grids_to_eval) == limit

    for g in grids_to_eval:
        assert g.frame_index == expected_frame_index
        expected_frame_index += 1

    mask_generators = [rule(grid) for grid in grids_to_eval]

    @benchmark  # type: ignore[misc]
    def bench() -> None:
        for mask_gen in mask_generators:
            mask_gen()<|MERGE_RESOLUTION|>--- conflicted
+++ resolved
@@ -20,13 +20,8 @@
         pytest.param(
             size,
             limit,
-<<<<<<< HEAD
-            id=f"{limit} frame{'s' if limit > 1 else ''} @ {size}x{size}",
-=======
             test_id := f"{limit} frame{'s' if limit > 1 else ''} @ {size}x{size}",
             id=test_id,
-            marks=pytest.mark.xdist_group(f"{size}-{limit}"),
->>>>>>> afbef5aa
         )
         for size, limit in product(
             [8, 16, 32, 64],
@@ -63,14 +58,9 @@
             size,
             limit,
             rule,
-<<<<<<< HEAD
-            id=f"{rule.__name__} for {limit} frame{'s' if limit > 1 else ''} @ {size}x{size}",
-=======
             test_id
             := f"{rule.__name__} for {limit} frame{'s' if limit > 1 else ''} @ {size}x{size}",
             id=test_id,
-            marks=pytest.mark.xdist_group(f"{size}-{limit}-{rule.__name__}"),
->>>>>>> afbef5aa
         )
         for size, limit, rule in product(
             [8, 16, 32, 64],
